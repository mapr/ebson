/*
 * Copyright 2008-present MongoDB, Inc.
 *
 * Licensed under the Apache License, Version 2.0 (the "License");
 * you may not use this file except in compliance with the License.
 * You may obtain a copy of the License at
 *
 *   http://www.apache.org/licenses/LICENSE-2.0
 *
 * Unless required by applicable law or agreed to in writing, software
 * distributed under the License is distributed on an "AS IS" BASIS,
 * WITHOUT WARRANTIES OR CONDITIONS OF ANY KIND, either express or implied.
 * See the License for the specific language governing permissions and
 * limitations under the License.
 */
package com.mongodb.client.model.search;

import com.mongodb.annotations.Beta;
import com.mongodb.annotations.Reason;
import com.mongodb.annotations.Sealed;
import com.mongodb.client.model.Aggregates;
import com.mongodb.client.model.geojson.Point;
<<<<<<< HEAD

import java.util.UUID;

import org.bson.BsonBinary;
import org.bson.BsonNull;
=======
import org.bson.BsonArray;
import org.bson.BsonBinary;
import org.bson.BsonBoolean;
>>>>>>> 53da7583
import org.bson.BsonDocument;
import org.bson.BsonNull;
import org.bson.BsonType;
import org.bson.Document;
import org.bson.conversions.Bson;
import org.bson.types.ObjectId;

import java.time.Duration;
import java.time.Instant;
import java.util.Iterator;
import java.util.UUID;

import org.bson.types.ObjectId;

import static com.mongodb.assertions.Assertions.isTrueArgument;
import static com.mongodb.assertions.Assertions.notNull;
import static com.mongodb.internal.Iterables.concat;
import static com.mongodb.internal.client.model.Util.combineToBsonValue;
import static java.util.Collections.singleton;

/**
 * The core part of the {@link Aggregates#search(SearchOperator, SearchOptions) $search} pipeline stage of an aggregation pipeline.
 *
 * @mongodb.atlas.manual atlas-search/operators-and-collectors/#operators Search operators
 * @since 4.7
 */
@Sealed
@Beta(Reason.CLIENT)
public interface SearchOperator extends Bson {
    /**
     * Creates a new {@link SearchOperator} with the scoring modifier specified.
     *
     * @param modifier The scoring modifier.
     * @return A new {@link SearchOperator}.
     */
    SearchOperator score(SearchScore modifier);

    /**
     * Returns a base for a {@link SearchOperator} that may combine multiple {@link SearchOperator}s.
     * Combining {@link SearchOperator}s affects calculation of the relevance score.
     *
     * @return A base for a {@link CompoundSearchOperator}.
     * @mongodb.atlas.manual atlas-search/compound/ compound operator
     */
    static CompoundSearchOperatorBase compound() {
        return new SearchConstructibleBsonElement("compound");
    }

    /**
     * Returns a {@link SearchOperator} that tests if the {@code path} exists in a document.
     *
     * @param path The path to test.
     * @return The requested {@link SearchOperator}.
     * @mongodb.atlas.manual atlas-search/exists/ exists operator
     */
    static ExistsSearchOperator exists(final FieldSearchPath path) {
        return new SearchConstructibleBsonElement("exists", new Document("path", notNull("path", path).toValue()));
    }

    /**
     * Returns a {@link SearchOperator} that performs a full-text search.
     *
     * @param path The field to be searched.
     * @param query The string to search for.
     * @return The requested {@link SearchOperator}.
     * @mongodb.atlas.manual atlas-search/text/ text operator
     */
    static TextSearchOperator text(final SearchPath path, final String query) {
        return text(singleton(notNull("path", path)), singleton(notNull("query", query)));
    }

    /**
     * Returns a {@link SearchOperator} that performs a full-text search.
     *
     * @param paths The non-empty fields to be searched.
     * @param queries The non-empty strings to search for.
     * @return The requested {@link SearchOperator}.
     * @mongodb.atlas.manual atlas-search/text/ text operator
     */
    static TextSearchOperator text(final Iterable<? extends SearchPath> paths, final Iterable<String> queries) {
        Iterator<String> queryIterator = notNull("queries", queries).iterator();
        isTrueArgument("queries must not be empty", queryIterator.hasNext());
        String firstQuery = queryIterator.next();
        Iterator<? extends SearchPath> pathIterator = notNull("paths", paths).iterator();
        isTrueArgument("paths must not be empty", pathIterator.hasNext());
        return new SearchConstructibleBsonElement("text", new Document("query", queryIterator.hasNext() ? queries : firstQuery)
                .append("path", combineToBsonValue(pathIterator, false)));
    }

    /**
     * Returns a {@link SearchOperator} that may be used to implement search-as-you-type functionality.
     *
     * @param path The field to be searched.
     * @param query The string to search for.
     * @param queries More strings to search for.
     * @return The requested {@link SearchOperator}.
     * @mongodb.atlas.manual atlas-search/autocomplete/ autocomplete operator
     */
    static AutocompleteSearchOperator autocomplete(final FieldSearchPath path, final String query, final String... queries) {
        return autocomplete(path, concat(notNull("query", query), queries));
    }

    /**
     * Returns a {@link SearchOperator} that may be used to implement search-as-you-type functionality.
     *
     * @param path The field to be searched.
     * @param queries The non-empty strings to search for.
     * @return The requested {@link SearchOperator}.
     * @mongodb.atlas.manual atlas-search/autocomplete/ autocomplete operator
     */
    static AutocompleteSearchOperator autocomplete(final FieldSearchPath path, final Iterable<String> queries) {
        Iterator<String> queryIterator = notNull("queries", queries).iterator();
        isTrueArgument("queries must not be empty", queryIterator.hasNext());
        String firstQuery = queryIterator.next();
        return new SearchConstructibleBsonElement("autocomplete", new Document("query", queryIterator.hasNext() ? queries : firstQuery)
                .append("path", notNull("path", path).toValue()));
    }

    /**
     * Returns a base for a {@link SearchOperator} that tests if the
     * BSON {@link BsonType#INT32 32-bit integer} / {@link BsonType#INT64 64-bit integer} / {@link BsonType#DOUBLE Double} values
     * of the specified fields are within an interval.
     *
     * @param path The field to be searched.
     * @param paths More fields to be searched.
     * @return A base for a {@link NumberRangeSearchOperator}.
     * @mongodb.atlas.manual atlas-search/range/ range operator
     */
    static NumberRangeSearchOperatorBase numberRange(final FieldSearchPath path, final FieldSearchPath... paths) {
        return numberRange(concat(notNull("path", path), paths));
    }

    /**
     * Returns a base for a {@link SearchOperator} that tests if the
     * BSON {@link BsonType#INT32 32-bit integer} / {@link BsonType#INT64 64-bit integer} / {@link BsonType#DOUBLE Double} values
     * of the specified fields are within an interval.
     *
     * @param paths The non-empty fields to be searched.
     * @return A base for a {@link NumberRangeSearchOperator}.
     * @mongodb.atlas.manual atlas-search/range/ range operator
     */
    static NumberRangeSearchOperatorBase numberRange(final Iterable<? extends FieldSearchPath> paths) {
        Iterator<? extends SearchPath> pathIterator = notNull("paths", paths).iterator();
        isTrueArgument("paths must not be empty", pathIterator.hasNext());
        return new NumberRangeConstructibleBsonElement("range", new Document("path", combineToBsonValue(pathIterator, true)));
    }

    /**
     * Returns a base for a {@link SearchOperator} that tests if the
     * BSON {@link BsonType#DATE_TIME Date} values of the specified fields are within an interval.
     *
     * @param path The field to be searched.
     * @param paths More fields to be searched.
     * @return A base for a {@link DateRangeSearchOperator}.
     * @mongodb.atlas.manual atlas-search/range/ range operator
     */
    static DateRangeSearchOperatorBase dateRange(final FieldSearchPath path, final FieldSearchPath... paths) {
        return dateRange(concat(notNull("path", path), paths));
    }

    /**
     * Returns a base for a {@link SearchOperator} that tests if the
     * BSON {@link BsonType#DATE_TIME Date} values of the specified fields are within an interval.
     *
     * @param paths The non-empty fields to be searched.
     * @return A base for a {@link DateRangeSearchOperator}.
     * @mongodb.atlas.manual atlas-search/range/ range operator
     */
    static DateRangeSearchOperatorBase dateRange(final Iterable<? extends FieldSearchPath> paths) {
        Iterator<? extends SearchPath> pathIterator = notNull("paths", paths).iterator();
        isTrueArgument("paths must not be empty", pathIterator.hasNext());
        return new DateRangeConstructibleBsonElement("range", new Document("path", combineToBsonValue(pathIterator, true)));
    }

    /**
     * Returns a {@link SearchOperator} that allows finding results that are near the specified {@code origin}.
     *
     * @param origin The origin from which the proximity of the results is measured.
     * The relevance score is 1 if the values of the fields are {@code origin}.
     * @param pivot The distance from the {@code origin} at which the relevance score drops in half.
     * @param path The field to be searched.
     * @param paths More fields to be searched.
     * @return The requested {@link SearchOperator}.
     * @mongodb.atlas.manual atlas-search/near/ near operator
     */
    static NumberNearSearchOperator near(final Number origin, final Number pivot, final FieldSearchPath path, final FieldSearchPath... paths) {
        return near(origin, pivot, concat(notNull("path", path), paths));
    }

    /**
     * Returns a {@link SearchOperator} that allows finding results that are near the specified {@code origin}.
     *
     * @param origin The origin from which the proximity of the results is measured.
     * The relevance score is 1 if the values of the fields are {@code origin}.
     * @param pivot The distance from the {@code origin} at which the relevance score drops in half.
     * @param paths The non-empty fields to be searched.
     * @return The requested {@link SearchOperator}.
     * @mongodb.atlas.manual atlas-search/near/ near operator
     */
    static NumberNearSearchOperator near(final Number origin, final Number pivot, final Iterable<? extends FieldSearchPath> paths) {
        Iterator<? extends SearchPath> pathIterator = notNull("paths", paths).iterator();
        isTrueArgument("paths must not be empty", pathIterator.hasNext());
        return new SearchConstructibleBsonElement("near", new Document("origin", notNull("origin", origin))
                .append("path", combineToBsonValue(pathIterator, true))
                .append("pivot", notNull("pivot", pivot)));
    }

    /**
     * Returns a {@link SearchOperator} that allows finding results that are near the specified {@code origin}.
     *
     * @param origin The origin from which the proximity of the results is measured.
     * The relevance score is 1 if the values of the fields are {@code origin}.
     * @param pivot The distance from the {@code origin} at which the relevance score drops in half.
     * Data is extracted via {@link Duration#toMillis()}.
     * @param path The field to be searched.
     * @param paths More fields to be searched.
     * @return The requested {@link SearchOperator}.
     * @mongodb.atlas.manual atlas-search/near/ near operator
     * @see org.bson.codecs.jsr310.InstantCodec
     */
    static DateNearSearchOperator near(final Instant origin, final Duration pivot, final FieldSearchPath path, final FieldSearchPath... paths) {
        return near(origin, pivot, concat(notNull("path", path), paths));
    }

    /**
     * Returns a {@link SearchOperator} that allows finding results that are near the specified {@code origin}.
     *
     * @param origin The origin from which the proximity of the results is measured.
     * The relevance score is 1 if the values of the fields are {@code origin}.
     * @param pivot The distance from the {@code origin} at which the relevance score drops in half.
     * Data is extracted via {@link Duration#toMillis()}.
     * @param paths The non-empty fields to be searched.
     * @return The requested {@link SearchOperator}.
     * @mongodb.atlas.manual atlas-search/near/ near operator
     * @see org.bson.codecs.jsr310.InstantCodec
     */
    static DateNearSearchOperator near(final Instant origin, final Duration pivot, final Iterable<? extends FieldSearchPath> paths) {
        Iterator<? extends SearchPath> pathIterator = notNull("paths", paths).iterator();
        isTrueArgument("paths must not be empty", pathIterator.hasNext());
        notNull("pivot", pivot);
        return new SearchConstructibleBsonElement("near", new Document("origin", notNull("origin", origin))
                .append("path", combineToBsonValue(pathIterator, true))
                .append("pivot", pivot.toMillis()));
    }

    /**
     * Returns a {@link SearchOperator} that allows finding results that are near the specified {@code origin}.
     *
     * @param origin The origin from which the proximity of the results is measured.
     * The relevance score is 1 if the values of the fields are {@code origin}.
     * @param pivot The distance in meters from the {@code origin} at which the relevance score drops in half.
     * @param path The field to be searched.
     * @param paths More fields to be searched.
     * @return The requested {@link SearchOperator}.
     * @mongodb.atlas.manual atlas-search/near/ near operator
     */
    static GeoNearSearchOperator near(final Point origin, final Number pivot, final FieldSearchPath path, final FieldSearchPath... paths) {
        return near(origin, pivot, concat(notNull("path", path), paths));
    }

    /**
     * Returns a {@link SearchOperator} that allows finding results that are near the specified {@code origin}.
     *
     * @param origin The origin from which the proximity of the results is measured.
     * The relevance score is 1 if the values of the fields are {@code origin}.
     * @param pivot The distance in meters from the {@code origin} at which the relevance score drops in half.
     * @param paths The non-empty fields to be searched.
     * @return The requested {@link SearchOperator}.
     * @mongodb.atlas.manual atlas-search/near/ near operator
     */
    static GeoNearSearchOperator near(final Point origin, final Number pivot, final Iterable<? extends FieldSearchPath> paths) {
        Iterator<? extends SearchPath> pathIterator = notNull("paths", paths).iterator();
        isTrueArgument("paths must not be empty", pathIterator.hasNext());
        return new SearchConstructibleBsonElement("near", new Document("origin", notNull("origin", origin))
                .append("path", combineToBsonValue(pathIterator, true))
                .append("pivot", notNull("pivot", pivot)));
    }

    /**
<<<<<<< HEAD
=======
     * Returns a {@link SearchOperator} that searches for documents where the
     * value or array of values at a given path contains any of the specified values
     *
     * @param path The indexed field to be searched.
     * @param value The boolean value to search for.
     * @param values More fields to be searched.
     * @return The requested {@link SearchOperator}.
     * @mongodb.atlas.manual atlas-search/in/ in operator
     */
    static InSearchOperator in(final FieldSearchPath path, final boolean value, final boolean... values) {
        notNull("values", values);
        BsonArray bsonArray = new BsonArray();
        bsonArray.add(new BsonBoolean(value));
        for (boolean v : values) {
            bsonArray.add(new BsonBoolean(v));
        }
        return in(notNull("path", path), bsonArray);
    }

    /**
     * Returns a {@link SearchOperator} that searches for documents where the
     * value or array of values at a given path contains any of the specified values
     *
     * @param path The indexed field to be searched.
     * @param value The objectId value to search for.
     * @param values More fields to be searched.
     * @return The requested {@link SearchOperator}.
     * @mongodb.atlas.manual atlas-search/in/ in operator
     */
    static InSearchOperator in(final FieldSearchPath path, final ObjectId value, final ObjectId... values) {
        return in(notNull("path", path), concat(notNull("value", value), values));
    }

    /**
     * Returns a {@link SearchOperator} that searches for documents where the
     * value or array of values at a given path contains any of the specified values
     *
     * @param path The indexed field to be searched.
     * @param value The number value to search for.
     * @param values More fields to be searched.
     * @return The requested {@link SearchOperator}.
     * @mongodb.atlas.manual atlas-search/in/ in operator
     */
    static InSearchOperator in(final FieldSearchPath path, final Number value, final Number... values) {
        return in(notNull("path", path), concat(notNull("value", value), values));
    }

    /**
     * Returns a {@link SearchOperator} that searches for documents where the
     * value or array of values at a given path contains any of the specified values
     *
     * @param path The indexed field to be searched.
     * @param value The instant date value to search for.
     * @param values More fields to be searched.
     * @return The requested {@link SearchOperator}.
     * @mongodb.atlas.manual atlas-search/in/ in operator
     */
    static InSearchOperator in(final FieldSearchPath path, final Instant value, final Instant... values) {
        return in(notNull("path", path), concat(notNull("value", value), values));
    }

    /**
     * Returns a {@link SearchOperator} that searches for documents where the
     * value or array of values at a given path contains any of the specified values
     *
     * @param path The indexed field to be searched.
     * @param value The uuid value to search for.
     * @param values More fields to be searched.
     * @return The requested {@link SearchOperator}.
     * @mongodb.atlas.manual atlas-search/in/ in operator
     */
    static InSearchOperator in(final FieldSearchPath path, final UUID value, final UUID... values) {
        return in(notNull("path", path), concat(notNull("value", value), values));
    }

    /**
     * Returns a {@link SearchOperator} that searches for documents where the
     * value or array of values at a given path contains any of the specified values
     *
     * @param path The indexed field to be searched.
     * @param value The string value to search for.
     * @param values More fields to be searched.
     * @return The requested {@link SearchOperator}.
     * @mongodb.atlas.manual atlas-search/in/ in operator
     */
    static InSearchOperator in(final FieldSearchPath path, final String value, final String... values) {
        return in(notNull("path", path), concat(notNull("value", value), values));
    }

    /**
     * Returns a {@link SearchOperator} that searches for documents where the
     * value or array of values at a given path contains any of the specified values
     *
     * @param path The indexed field to be searched.
     * @param values The non-empty values to search for. Value can be either a single value or an array of values of only one of the supported BSON types and can't be a mix of different types.
     * @param <T> the type of elements in {@code values}.
     * @return The requested {@link SearchOperator}.
     * @mongodb.atlas.manual atlas-search/in/ in operator
     */
    static <T> InSearchOperator in(final FieldSearchPath path, final Iterable<? extends T> values) {
        notNull("path", path);
        Iterator<? extends T> valueIterator = notNull("values", values).iterator();
        isTrueArgument("values must not be empty", valueIterator.hasNext());
        T firstValue = valueIterator.next();
        boolean hasMore = valueIterator.hasNext();
        return new SearchConstructibleBsonElement("in", new Document()
                .append("path", path.toValue())
                .append("value", hasMore ? values : firstValue));
    }

    /**
>>>>>>> 53da7583
     * Returns a {@link SearchOperator} that searches for documents where a field matches the specified value.
     *
     * @param path The indexed field to be searched.
     * @param value The boolean value to query for.
     * @return The requested {@link SearchOperator}.
     * @mongodb.atlas.manual atlas-search/equals/ equals operator
     */
    static EqualsSearchOperator equals(final FieldSearchPath path, final boolean value) {
        return new SearchConstructibleBsonElement("equals", new Document("path", notNull("path", path).toValue())
                .append("value", value));
    }

    /**
     * Returns a {@link SearchOperator} that searches for documents where a field matches the specified value.
     *
     * @param path The indexed field to be searched.
     * @param value The object id value to query for.
     * @return The requested {@link SearchOperator}.
     * @mongodb.atlas.manual atlas-search/equals/ equals operator
     */
    static EqualsSearchOperator equals(final FieldSearchPath path, final ObjectId value) {
        return new SearchConstructibleBsonElement("equals", new Document("path", notNull("path", path).toValue())
                .append("value", notNull("value", value)));
    }

    /**
     * Returns a {@link SearchOperator} that searches for documents where a field matches the specified value.
     *
     * @param path The indexed field to be searched.
     * @param value The number value to query for.
     * @return The requested {@link SearchOperator}.
     * @mongodb.atlas.manual atlas-search/equals/ equals operator
     */
    static EqualsSearchOperator equals(final FieldSearchPath path, final Number value) {
        return new SearchConstructibleBsonElement("equals", new Document("path", notNull("path", path).toValue())
                .append("value", notNull("value", value)));
    }

    /**
     * Returns a {@link SearchOperator} that searches for documents where a field matches the specified value.
     *
     * @param path The indexed field to be searched.
     * @param value The instant date value to query for.
     * @return The requested {@link SearchOperator}.
     * @mongodb.atlas.manual atlas-search/equals/ equals operator
     */
    static EqualsSearchOperator equals(final FieldSearchPath path, final Instant value) {
        return new SearchConstructibleBsonElement("equals", new Document("path", notNull("path", path).toValue())
                .append("value", notNull("value", value)));
    }

    /**
     * Returns a {@link SearchOperator} that searches for documents where a field matches the specified value.
     *
     * @param path The indexed field to be searched.
     * @param value The string value to query for.
     * @return The requested {@link SearchOperator}.
     * @mongodb.atlas.manual atlas-search/equals/ equals operator
     */
    static EqualsSearchOperator equals(final FieldSearchPath path, final String value) {
        return new SearchConstructibleBsonElement("equals", new Document("path", notNull("path", path).toValue())
                .append("value", notNull("value", value)));
    }

    /**
     * Returns a {@link SearchOperator} that searches for documents where a field matches the specified value.
     *
     * @param path The indexed field to be searched.
     * @param value The uuid value to query for.
     * @return The requested {@link SearchOperator}.
     * @mongodb.atlas.manual atlas-search/equals/ equals operator
     */
    static EqualsSearchOperator equals(final FieldSearchPath path, final UUID value) {
        return new SearchConstructibleBsonElement("equals", new Document("path", notNull("path", path).toValue())
                .append("value", notNull("value", new BsonBinary(value))));
    }

    /**
     * Returns a {@link SearchOperator} that searches for documents where a field matches null.
     *
     * @param path The indexed field to be searched.
     * @return The requested {@link SearchOperator}.
     * @mongodb.atlas.manual atlas-search/equals/ equals operator
     */
    static EqualsSearchOperator equalsNull(final FieldSearchPath path) {
        return new SearchConstructibleBsonElement("equals", new Document("path", notNull("path", path).toValue())
                .append("value", BsonNull.VALUE));
    }

    /**
     * Returns a {@link SearchOperator} that returns documents similar to input document.
     *
     * @param like The BSON document that is used to extract representative terms to query for.
     * @return The requested {@link SearchOperator}.
     * @mongodb.atlas.manual atlas-search/morelikethis/ moreLikeThis operator
     */
    static MoreLikeThisSearchOperator moreLikeThis(final BsonDocument like) {
        return moreLikeThis(singleton(notNull("like", like)));
    }

    /**
     * Returns a {@link SearchOperator} that returns documents similar to input documents.
     *
     * @param likes The BSON documents that are used to extract representative terms to query for.
     * @return The requested {@link SearchOperator}.
     * @mongodb.atlas.manual atlas-search/morelikethis/ moreLikeThis operator
     */
    static MoreLikeThisSearchOperator moreLikeThis(final Iterable<BsonDocument> likes) {
        Iterator<? extends BsonDocument> likesIterator = notNull("likes", likes).iterator();
        isTrueArgument("likes must not be empty", likesIterator.hasNext());
        BsonDocument firstLike = likesIterator.next();
        return new SearchConstructibleBsonElement("moreLikeThis", new Document("like", likesIterator.hasNext() ? likes : firstLike));
    }

    /**
     * Returns a {@link SearchOperator} that supports querying a combination of indexed fields and values.
     *
     * @param defaultPath The field to be searched by default.
     * @param query One or more indexed fields and values to search.
     * @return The requested {@link SearchOperator}.
     * @mongodb.atlas.manual atlas-search/queryString/ queryString operator
     */
    static QueryStringSearchOperator queryString(final FieldSearchPath defaultPath, final String query) {
        isTrueArgument("path must not be empty", defaultPath != null);
        isTrueArgument("query must not be empty", query != null);

        return new SearchConstructibleBsonElement("queryString",
                new Document("defaultPath", defaultPath.toBsonValue())
                .append("query", query));
    }

    /**
     * Returns a {@link SearchOperator} that performs a search for documents containing an ordered sequence of terms.
     *
     * @param path The field to be searched.
     * @param query The string to search for.
     * @return The requested {@link SearchOperator}.
     * @mongodb.atlas.manual atlas-search/phrase/ phrase operator
     */
    static PhraseSearchOperator phrase(final SearchPath path, final String query) {
        return phrase(singleton(notNull("path", path)), singleton(notNull("query", query)));
    }

    /**
     * Returns a {@link SearchOperator} that performs a search for documents containing an ordered sequence of terms.
     *
     * @param paths The non-empty fields to be searched.
     * @param queries The non-empty strings to search for.
     * @return The requested {@link SearchOperator}.
     * @mongodb.atlas.manual atlas-search/phrase/ phrase operator
     */
    static PhraseSearchOperator phrase(final Iterable<? extends SearchPath> paths, final Iterable<String> queries) {
        Iterator<? extends SearchPath> pathIterator = notNull("paths", paths).iterator();
        isTrueArgument("paths must not be empty", pathIterator.hasNext());
        Iterator<String> queryIterator = notNull("queries", queries).iterator();
        isTrueArgument("queries must not be empty", queryIterator.hasNext());
        String firstQuery = queryIterator.next();
        return new PhraseConstructibleBsonElement("phrase", new Document("path", combineToBsonValue(pathIterator, false))
                .append("query", queryIterator.hasNext() ? queries : firstQuery));
    }

    /**
     * Returns a {@link SearchOperator} that performs a search using a special characters in the search string that can match any character.
     *
     * @param query The string to search for.
     * @param path The indexed field to be searched.
     * @return The requested {@link SearchOperator}.
     * @mongodb.atlas.manual atlas-search/wildcard/ wildcard operator
     */
    static WildcardSearchOperator wildcard(final String query, final SearchPath path) {
        return wildcard(singleton(notNull("query", query)), singleton(notNull("path", path)));
    }

    /**
     * Returns a {@link SearchOperator} that performs a search using a special characters in the search string that can match any character.
     *
     * @param queries The non-empty strings to search for.
     * @param paths The non-empty index fields to be searched.
     * @return The requested {@link SearchOperator}.
     * @mongodb.atlas.manual atlas-search/wildcard/ wildcard operator
     */
    static WildcardSearchOperator wildcard(final Iterable<String> queries, final Iterable<? extends SearchPath> paths) {
        Iterator<String> queryIterator = notNull("queries", queries).iterator();
        isTrueArgument("queries must not be empty", queryIterator.hasNext());
        String firstQuery = queryIterator.next();
        Iterator<? extends SearchPath> pathIterator = notNull("paths", paths).iterator();
        isTrueArgument("paths must not be empty", pathIterator.hasNext());
        return new SearchConstructibleBsonElement("wildcard", new Document("query", queryIterator.hasNext() ? queries : firstQuery)
                .append("path", combineToBsonValue(pathIterator, false)));
    }

    /**
     * Returns a {@link SearchOperator} that performs a search using a regular expression.
     *
     * @param path The field to be searched.
     * @param query The string to search for.
     * @return The requested {@link SearchOperator}.
     * @mongodb.atlas.manual atlas-search/regex/ regex operator
     */
    static RegexSearchOperator regex(final SearchPath path, final String query) {
        return regex(singleton(notNull("path", path)), singleton(notNull("query", query)));
    }

    /**
     * Returns a {@link SearchOperator} that performs a search using a regular expression.
     *
     * @param paths The non-empty fields to be searched.
     * @param queries The non-empty strings to search for.
     * @return The requested {@link SearchOperator}.
     * @mongodb.atlas.manual atlas-search/regex/ regex operator
     */
    static RegexSearchOperator regex(final Iterable<? extends SearchPath> paths, final Iterable<String> queries) {
        Iterator<? extends SearchPath> pathIterator = notNull("paths", paths).iterator();
        isTrueArgument("paths must not be empty", pathIterator.hasNext());
        Iterator<String> queryIterator = notNull("queries", queries).iterator();
        isTrueArgument("queries must not be empty", queryIterator.hasNext());
        String firstQuery = queryIterator.next();
        return new SearchConstructibleBsonElement("regex", new Document("path", combineToBsonValue(pathIterator, false))
                .append("query", queryIterator.hasNext() ? queries : firstQuery));
    }

    /**
     * Creates a {@link SearchOperator} from a {@link Bson} in situations when there is no builder method that better satisfies your needs.
     * This method cannot be used to validate the syntax.
     * <p>
     * <i>Example</i><br>
     * The following code creates two functionally equivalent {@link SearchOperator}s,
     * though they may not be {@linkplain Object#equals(Object) equal}.
     * <pre>{@code
     *  SearchOperator operator1 = SearchOperator.exists(
     *          SearchPath.fieldPath("fieldName"));
     *  SearchOperator operator2 = SearchOperator.of(new Document("exists",
     *          new Document("path", SearchPath.fieldPath("fieldName").toValue())));
     * }</pre>
     *
     * @param operator A {@link Bson} representing the required {@link SearchOperator}.
     * @return The requested {@link SearchOperator}.
     */
    static SearchOperator of(final Bson operator) {
        return new SearchConstructibleBsonElement(notNull("operator", operator));
    }
}<|MERGE_RESOLUTION|>--- conflicted
+++ resolved
@@ -20,17 +20,9 @@
 import com.mongodb.annotations.Sealed;
 import com.mongodb.client.model.Aggregates;
 import com.mongodb.client.model.geojson.Point;
-<<<<<<< HEAD
-
-import java.util.UUID;
-
-import org.bson.BsonBinary;
-import org.bson.BsonNull;
-=======
 import org.bson.BsonArray;
 import org.bson.BsonBinary;
 import org.bson.BsonBoolean;
->>>>>>> 53da7583
 import org.bson.BsonDocument;
 import org.bson.BsonNull;
 import org.bson.BsonType;
@@ -42,8 +34,6 @@
 import java.time.Instant;
 import java.util.Iterator;
 import java.util.UUID;
-
-import org.bson.types.ObjectId;
 
 import static com.mongodb.assertions.Assertions.isTrueArgument;
 import static com.mongodb.assertions.Assertions.notNull;
@@ -310,8 +300,6 @@
     }
 
     /**
-<<<<<<< HEAD
-=======
      * Returns a {@link SearchOperator} that searches for documents where the
      * value or array of values at a given path contains any of the specified values
      *
@@ -423,7 +411,6 @@
     }
 
     /**
->>>>>>> 53da7583
      * Returns a {@link SearchOperator} that searches for documents where a field matches the specified value.
      *
      * @param path The indexed field to be searched.
