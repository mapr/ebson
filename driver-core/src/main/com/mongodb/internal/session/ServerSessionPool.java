/*
 * Copyright 2008-present MongoDB, Inc.
 *
 * Licensed under the Apache License, Version 2.0 (the "License");
 * you may not use this file except in compliance with the License.
 * You may obtain a copy of the License at
 *
 *   http://www.apache.org/licenses/LICENSE-2.0
 *
 * Unless required by applicable law or agreed to in writing, software
 * distributed under the License is distributed on an "AS IS" BASIS,
 * WITHOUT WARRANTIES OR CONDITIONS OF ANY KIND, either express or implied.
 * See the License for the specific language governing permissions and
 * limitations under the License.
 */

package com.mongodb.internal.session;

import com.mongodb.MongoException;
import com.mongodb.ReadPreference;
import com.mongodb.ServerApi;
import com.mongodb.connection.ClusterDescription;
import com.mongodb.connection.ServerDescription;
import com.mongodb.internal.IgnorableRequestContext;
import com.mongodb.internal.TimeoutContext;
import com.mongodb.internal.TimeoutSettings;
import com.mongodb.internal.connection.Cluster;
import com.mongodb.internal.connection.Connection;
import com.mongodb.internal.connection.NoOpSessionContext;
import com.mongodb.internal.connection.OperationContext;
import com.mongodb.internal.selector.ReadPreferenceServerSelector;
import com.mongodb.internal.validator.NoOpFieldNameValidator;
import com.mongodb.lang.Nullable;
import com.mongodb.selector.ServerSelector;
import com.mongodb.session.ServerSession;
import org.bson.BsonArray;
import org.bson.BsonBinary;
import org.bson.BsonDocument;
import org.bson.BsonDocumentWriter;
import org.bson.UuidRepresentation;
import org.bson.codecs.BsonDocumentCodec;
import org.bson.codecs.EncoderContext;
import org.bson.codecs.UuidCodec;

import java.util.ArrayList;
import java.util.Collections;
import java.util.List;
import java.util.UUID;
import java.util.concurrent.ConcurrentLinkedDeque;
import java.util.concurrent.atomic.LongAdder;

import static com.mongodb.assertions.Assertions.isTrue;
import static java.util.concurrent.TimeUnit.MINUTES;

/**
 * <p>This class is not part of the public API and may be removed or changed at any time</p>
 */
public class ServerSessionPool {
    private final ConcurrentLinkedDeque<ServerSessionImpl> available = new ConcurrentLinkedDeque<>();
    private final Cluster cluster;
    private final ServerSessionPool.Clock clock;
    private volatile boolean closed;
    private final OperationContext operationContext;
    private final LongAdder inUseCount = new LongAdder();

    interface Clock {
        long millis();
    }

    public ServerSessionPool(final Cluster cluster, final TimeoutSettings timeoutSettings, @Nullable final ServerApi serverApi) {
        this(cluster,
                new OperationContext(IgnorableRequestContext.INSTANCE, NoOpSessionContext.INSTANCE,
                        new TimeoutContext(timeoutSettings.connectionOnly()), serverApi));
    }

    public ServerSessionPool(final Cluster cluster, final OperationContext operationContext) {
        this(cluster, operationContext, System::currentTimeMillis);
    }

    public ServerSessionPool(final Cluster cluster, final OperationContext operationContext, final Clock clock) {
        this.cluster = cluster;
        this.operationContext = operationContext;
        this.clock = clock;
    }

    public ServerSession get() {
        isTrue("server session pool is open", !closed);
        ServerSessionImpl serverSession = available.pollLast();
        while (serverSession != null && shouldPrune(serverSession)) {
            serverSession.close();
            serverSession = available.pollLast();
        }
        if (serverSession == null) {
            serverSession = new ServerSessionImpl();
        }
        inUseCount.increment();
        return serverSession;
    }

    public void release(final ServerSession serverSession) {
        inUseCount.decrement();
        ServerSessionImpl serverSessionImpl = (ServerSessionImpl) serverSession;
        if (serverSessionImpl.isMarkedDirty()) {
            serverSessionImpl.close();
        } else {
            available.addLast(serverSessionImpl);
        }
    }

    public long getInUseCount() {
        return inUseCount.sum();
    }

    public void close() {
        closed = true;
        endClosedSessions();
    }

    private void endClosedSessions() {
        List<BsonDocument> identifiers = drainPool();
        if (identifiers.isEmpty()) {
            return;
        }

        ReadPreference primaryPreferred = ReadPreference.primaryPreferred();
        List<ServerDescription> primaryPreferredServers = new ReadPreferenceServerSelector(primaryPreferred)
                .select(cluster.getCurrentDescription());
        if (primaryPreferredServers.isEmpty()) {
            // Skip doing server selection if we anticipate that no server is readily selectable.
            // This approach is racy, and it is still possible to become blocked selecting a server
            // even if `primaryPreferredServers` is not empty.
            return;
        }

        Connection connection = null;
        try {
<<<<<<< HEAD
            connection = cluster.selectServer(clusterDescription -> {
                for (ServerDescription cur : clusterDescription.getServerDescriptions()) {
                    if (cur.getAddress().equals(primaryPreferred.get(0).getAddress())) {
                        return Collections.singletonList(cur);
                    }
                }
                return Collections.emptyList();
            }, operationContext).getServer().getConnection(operationContext);
=======
            StaticBindingContext context = new StaticBindingContext(NoOpSessionContext.INSTANCE, serverApi,
                    IgnorableRequestContext.INSTANCE, new OperationContext());
            connection = cluster.selectServer(
                    new ServerSelector() {
                        @Override
                        public List<ServerDescription> select(final ClusterDescription clusterDescription) {
                            for (ServerDescription cur : clusterDescription.getServerDescriptions()) {
                                if (cur.getAddress().equals(primaryPreferredServers.get(0).getAddress())) {
                                    return Collections.singletonList(cur);
                                }
                            }
                            return Collections.emptyList();
                        }

                        @Override
                        public String toString() {
                            return "ReadPreferenceServerSelector{"
                                    + "readPreference=" + primaryPreferred
                                    + '}';
                        }
                    },
                    context.getOperationContext()).getServer().getConnection(context.getOperationContext());
>>>>>>> d375cd45

            connection.command("admin",
                    new BsonDocument("endSessions", new BsonArray(identifiers)), new NoOpFieldNameValidator(),
                    ReadPreference.primaryPreferred(), new BsonDocumentCodec(), operationContext);
        } catch (MongoException e) {
            // ignore exceptions
        } finally {
            if (connection != null) {
                connection.release();
            }
        }
    }

    /**
     * Drain the pool, returning a list of the identifiers of all drained sessions.
     */
    private List<BsonDocument> drainPool() {
        List<BsonDocument> identifiers = new ArrayList<>(available.size());
        ServerSessionImpl nextSession = available.pollFirst();
        while (nextSession != null) {
            identifiers.add(nextSession.getIdentifier());
            nextSession = available.pollFirst();
        }
        return identifiers;
    }

    private boolean shouldPrune(final ServerSessionImpl serverSession) {
        Integer logicalSessionTimeoutMinutes = cluster.getCurrentDescription().getLogicalSessionTimeoutMinutes();
        // if the server no longer supports sessions, prune the session
        if (logicalSessionTimeoutMinutes == null) {
            return false;
        }
        long currentTimeMillis = clock.millis();
        long timeSinceLastUse = currentTimeMillis - serverSession.getLastUsedAtMillis();
        long oneMinuteFromTimeout = MINUTES.toMillis(logicalSessionTimeoutMinutes - 1);
        return timeSinceLastUse > oneMinuteFromTimeout;
    }

    private BsonBinary createNewServerSessionIdentifier() {
        UuidCodec uuidCodec = new UuidCodec(UuidRepresentation.STANDARD);
        BsonDocument holder = new BsonDocument();
        BsonDocumentWriter bsonDocumentWriter = new BsonDocumentWriter(holder);
        bsonDocumentWriter.writeStartDocument();
        bsonDocumentWriter.writeName("id");
        uuidCodec.encode(bsonDocumentWriter, UUID.randomUUID(), EncoderContext.builder().build());
        bsonDocumentWriter.writeEndDocument();
        return holder.getBinary("id");
    }

    final class ServerSessionImpl implements ServerSession {
        private final BsonDocument identifier;
        private long transactionNumber = 0;
        private volatile long lastUsedAtMillis = clock.millis();
        private volatile boolean closed;
        private volatile boolean dirty = false;

        ServerSessionImpl() {
            identifier = new BsonDocument("id", createNewServerSessionIdentifier());
        }

        void close() {
            closed = true;
        }

        long getLastUsedAtMillis() {
            return lastUsedAtMillis;
        }

        @Override
        public long getTransactionNumber() {
            return transactionNumber;
        }

        @Override
        public BsonDocument getIdentifier() {
            lastUsedAtMillis = clock.millis();
            return identifier;
        }

        @Override
        public long advanceTransactionNumber() {
            transactionNumber++;
            return transactionNumber;
        }

        @Override
        public boolean isClosed() {
            return closed;
        }

        @Override
        public void markDirty() {
            dirty = true;
        }

        @Override
        public boolean isMarkedDirty() {
            return dirty;
        }
    }
}<|MERGE_RESOLUTION|>--- conflicted
+++ resolved
@@ -134,18 +134,6 @@
 
         Connection connection = null;
         try {
-<<<<<<< HEAD
-            connection = cluster.selectServer(clusterDescription -> {
-                for (ServerDescription cur : clusterDescription.getServerDescriptions()) {
-                    if (cur.getAddress().equals(primaryPreferred.get(0).getAddress())) {
-                        return Collections.singletonList(cur);
-                    }
-                }
-                return Collections.emptyList();
-            }, operationContext).getServer().getConnection(operationContext);
-=======
-            StaticBindingContext context = new StaticBindingContext(NoOpSessionContext.INSTANCE, serverApi,
-                    IgnorableRequestContext.INSTANCE, new OperationContext());
             connection = cluster.selectServer(
                     new ServerSelector() {
                         @Override
@@ -165,8 +153,7 @@
                                     + '}';
                         }
                     },
-                    context.getOperationContext()).getServer().getConnection(context.getOperationContext());
->>>>>>> d375cd45
+                    operationContext).getServer().getConnection(operationContext);
 
             connection.command("admin",
                     new BsonDocument("endSessions", new BsonArray(identifiers)), new NoOpFieldNameValidator(),
