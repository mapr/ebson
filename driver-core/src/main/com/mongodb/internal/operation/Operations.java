--- conflicted
+++ resolved
@@ -645,33 +645,18 @@
         List<SearchIndexRequest> indexRequests = indexes.stream()
                 .map(this::createSearchIndexRequest)
                 .collect(Collectors.toList());
-
-<<<<<<< HEAD
-        return new CreateSearchIndexesOperation(timeoutSettings, assertNotNull(namespace), indexRequests, writeConcern);
-=======
-        return new CreateSearchIndexesOperation(assertNotNull(namespace), indexRequests);
->>>>>>> 540c6126
+        return new CreateSearchIndexesOperation(timeoutSettings, assertNotNull(namespace), indexRequests);
     }
 
     UpdateSearchIndexesOperation updateSearchIndex(final String indexName, final Bson definition) {
         BsonDocument definitionDocument = assertNotNull(toBsonDocument(definition));
         SearchIndexRequest searchIndexRequest = new SearchIndexRequest(definitionDocument, indexName);
-
-<<<<<<< HEAD
-        return new UpdateSearchIndexesOperation(timeoutSettings, assertNotNull(namespace), searchIndexRequest,
-                writeConcern);
-=======
-        return new UpdateSearchIndexesOperation(assertNotNull(namespace), searchIndexRequest);
->>>>>>> 540c6126
+        return new UpdateSearchIndexesOperation(timeoutSettings, assertNotNull(namespace), searchIndexRequest);
     }
 
 
     DropSearchIndexOperation dropSearchIndex(final String indexName) {
-<<<<<<< HEAD
-        return new DropSearchIndexOperation(timeoutSettings, assertNotNull(namespace), indexName, writeConcern);
-=======
-        return new DropSearchIndexOperation(assertNotNull(namespace), indexName);
->>>>>>> 540c6126
+        return new DropSearchIndexOperation(timeoutSettings, assertNotNull(namespace), indexName);
     }
 
 
