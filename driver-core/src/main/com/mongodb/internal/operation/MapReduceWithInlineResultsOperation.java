/*
 * Copyright 2008-present MongoDB, Inc.
 *
 * Licensed under the Apache License, Version 2.0 (the "License");
 * you may not use this file except in compliance with the License.
 * You may obtain a copy of the License at
 *
 *   http://www.apache.org/licenses/LICENSE-2.0
 *
 * Unless required by applicable law or agreed to in writing, software
 * distributed under the License is distributed on an "AS IS" BASIS,
 * WITHOUT WARRANTIES OR CONDITIONS OF ANY KIND, either express or implied.
 * See the License for the specific language governing permissions and
 * limitations under the License.
 */

package com.mongodb.internal.operation;

import com.mongodb.ExplainVerbosity;
import com.mongodb.MongoNamespace;
import com.mongodb.client.model.Collation;
import com.mongodb.internal.async.SingleResultCallback;
import com.mongodb.internal.binding.AsyncReadBinding;
import com.mongodb.internal.binding.ReadBinding;
import com.mongodb.lang.Nullable;
import org.bson.BsonDocument;
import org.bson.BsonInt32;
import org.bson.BsonJavaScript;
import org.bson.BsonString;
import org.bson.codecs.BsonDocumentCodec;
import org.bson.codecs.Decoder;

import static com.mongodb.assertions.Assertions.notNull;
import static com.mongodb.internal.async.ErrorHandlingResultCallback.errorHandlingCallback;
import static com.mongodb.internal.operation.AsyncOperationHelper.CommandReadTransformerAsync;
import static com.mongodb.internal.operation.AsyncOperationHelper.executeRetryableReadAsync;
import static com.mongodb.internal.operation.CommandOperationHelper.CommandCreator;
import static com.mongodb.internal.operation.DocumentHelper.putIfNotNull;
import static com.mongodb.internal.operation.DocumentHelper.putIfNotZero;
import static com.mongodb.internal.operation.DocumentHelper.putIfTrue;
import static com.mongodb.internal.operation.ExplainHelper.asExplainCommand;
import static com.mongodb.internal.operation.OperationHelper.LOGGER;
import static com.mongodb.internal.operation.OperationHelper.addMaxTimeMSToNonTailableCursor;
import static com.mongodb.internal.operation.OperationReadConcernHelper.appendReadConcernToCommand;
import static com.mongodb.internal.operation.SyncOperationHelper.CommandReadTransformer;
import static com.mongodb.internal.operation.SyncOperationHelper.executeRetryableRead;

/**
 * <p>Operation that runs a Map Reduce against a MongoDB instance.  This operation only supports "inline" results, i.e. the results will be
 * returned as a result of running this operation.</p>
 *
 * <p>To run a map reduce operation into a given collection, use {@code MapReduceToCollectionOperation}.</p>
 *
 * <p>This class is not part of the public API and may be removed or changed at any time</p>
 */
public class MapReduceWithInlineResultsOperation<T> implements AsyncReadOperation<MapReduceAsyncBatchCursor<T>>,
                                                               ReadOperation<MapReduceBatchCursor<T>> {
    private final MongoNamespace namespace;
    private final BsonJavaScript mapFunction;
    private final BsonJavaScript reduceFunction;
    private final Decoder<T> decoder;
    private BsonJavaScript finalizeFunction;
    private BsonDocument scope;
    private BsonDocument filter;
    private BsonDocument sort;
    private int limit;
    private boolean jsMode;
    private boolean verbose;
    private Collation collation;

    public MapReduceWithInlineResultsOperation(final MongoNamespace namespace, final BsonJavaScript mapFunction,
            final BsonJavaScript reduceFunction, final Decoder<T> decoder) {
        this.namespace = notNull("namespace", namespace);
        this.mapFunction = notNull("mapFunction", mapFunction);
        this.reduceFunction = notNull("reduceFunction", reduceFunction);
        this.decoder = notNull("decoder", decoder);
    }

    public MongoNamespace getNamespace() {
        return namespace;
    }

    public Decoder<T> getDecoder() {
        return decoder;
    }

    public BsonJavaScript getMapFunction() {
        return mapFunction;
    }

    public BsonJavaScript getReduceFunction() {
        return reduceFunction;
    }

    public BsonJavaScript getFinalizeFunction() {
        return finalizeFunction;
    }

    public MapReduceWithInlineResultsOperation<T> finalizeFunction(final BsonJavaScript finalizeFunction) {
        this.finalizeFunction = finalizeFunction;
        return this;
    }

    public BsonDocument getScope() {
        return scope;
    }

    public MapReduceWithInlineResultsOperation<T> scope(@Nullable final BsonDocument scope) {
        this.scope = scope;
        return this;
    }

    public BsonDocument getFilter() {
        return filter;
    }

    public MapReduceWithInlineResultsOperation<T> filter(@Nullable final BsonDocument filter) {
        this.filter = filter;
        return this;
    }

    public BsonDocument getSort() {
        return sort;
    }

    public MapReduceWithInlineResultsOperation<T> sort(@Nullable final BsonDocument sort) {
        this.sort = sort;
        return this;
    }

    public int getLimit() {
        return limit;
    }

    public MapReduceWithInlineResultsOperation<T> limit(final int limit) {
        this.limit = limit;
        return this;
    }

    public boolean isJsMode() {
        return jsMode;
    }

    public MapReduceWithInlineResultsOperation<T> jsMode(final boolean jsMode) {
        this.jsMode = jsMode;
        return this;
    }

    public boolean isVerbose() {
        return verbose;
    }

    public MapReduceWithInlineResultsOperation<T> verbose(final boolean verbose) {
        this.verbose = verbose;
        return this;
    }

    public Collation getCollation() {
        return collation;
    }

    public MapReduceWithInlineResultsOperation<T> collation(@Nullable final Collation collation) {
        this.collation = collation;
        return this;
    }

    @Override
    public MapReduceBatchCursor<T> execute(final ReadBinding binding) {
        return executeRetryableRead(binding, namespace.getDatabaseName(),
                getCommandCreator(),
                CommandResultDocumentCodec.create(decoder, "results"), transformer(), false);
    }

    @Override
    public void executeAsync(final AsyncReadBinding binding, final SingleResultCallback<MapReduceAsyncBatchCursor<T>> callback) {
        SingleResultCallback<MapReduceAsyncBatchCursor<T>> errHandlingCallback = errorHandlingCallback(callback, LOGGER);
        executeRetryableReadAsync(binding, namespace.getDatabaseName(),
                getCommandCreator(), CommandResultDocumentCodec.create(decoder, "results"),
                asyncTransformer(), false, errHandlingCallback);
    }

    public ReadOperation<BsonDocument> asExplainableOperation(final ExplainVerbosity explainVerbosity) {
        return createExplainableOperation(explainVerbosity);
    }

    public AsyncReadOperation<BsonDocument> asExplainableOperationAsync(final ExplainVerbosity explainVerbosity) {
        return createExplainableOperation(explainVerbosity);
    }

    private CommandReadOperation<BsonDocument> createExplainableOperation(final ExplainVerbosity explainVerbosity) {
        return new CommandReadOperation<>(namespace.getDatabaseName(),
                (operationContext, serverDescription, connectionDescription) ->
                        asExplainCommand(getCommandCreator().create(operationContext, serverDescription, connectionDescription),
                        explainVerbosity), new BsonDocumentCodec());
    }

    private CommandReadTransformer<BsonDocument, MapReduceBatchCursor<T>> transformer() {
         return (result, source, connection) ->
                new MapReduceInlineResultsCursor<>(
                        new SingleBatchCursor<>(BsonDocumentWrapperHelper.toList(result, "results"), 0,
                                connection.getDescription().getServerAddress()),
                        MapReduceHelper.createStatistics(result));
    }

    private CommandReadTransformerAsync<BsonDocument, MapReduceAsyncBatchCursor<T>> asyncTransformer() {
        return (result, source, connection) -> new MapReduceInlineResultsAsyncCursor<>(
                new AsyncSingleBatchCursor<>(BsonDocumentWrapperHelper.toList(result, "results"), 0),
                MapReduceHelper.createStatistics(result));
    }

<<<<<<< HEAD
    private CommandCreator getCommandCreator() {
        return (operationContext, serverDescription, connectionDescription) -> {

            BsonDocument commandDocument = new BsonDocument("mapreduce", new BsonString(namespace.getCollectionName()))
                    .append("map", getMapFunction())
                    .append("reduce", getReduceFunction())
                    .append("out", new BsonDocument("inline", new BsonInt32(1)));

            putIfNotNull(commandDocument, "query", getFilter());
            putIfNotNull(commandDocument, "sort", getSort());
            putIfNotNull(commandDocument, "finalize", getFinalizeFunction());
            putIfNotNull(commandDocument, "scope", getScope());
            putIfTrue(commandDocument, "verbose", isVerbose());
            appendReadConcernToCommand(operationContext.getSessionContext(), connectionDescription.getMaxWireVersion(), commandDocument);
            putIfNotZero(commandDocument, "limit", getLimit());
            addMaxTimeMSToNonTailableCursor(commandDocument, operationContext);
            putIfTrue(commandDocument, "jsMode", isJsMode());
            if (collation != null) {
                commandDocument.put("collation", collation.asDocument());
            }
            return commandDocument;
        };
=======
    private CommandCreator getCommandCreator(final SessionContext sessionContext) {
        return (serverDescription, connectionDescription) -> getCommand(sessionContext, connectionDescription.getMaxWireVersion());
    }

    private BsonDocument getCommand(final SessionContext sessionContext, final int maxWireVersion) {
        BsonDocument commandDocument = new BsonDocument("mapReduce", new BsonString(namespace.getCollectionName()))
                                           .append("map", getMapFunction())
                                           .append("reduce", getReduceFunction())
                                           .append("out", new BsonDocument("inline", new BsonInt32(1)));

        putIfNotNull(commandDocument, "query", getFilter());
        putIfNotNull(commandDocument, "sort", getSort());
        putIfNotNull(commandDocument, "finalize", getFinalizeFunction());
        putIfNotNull(commandDocument, "scope", getScope());
        putIfTrue(commandDocument, "verbose", isVerbose());
        appendReadConcernToCommand(sessionContext, maxWireVersion, commandDocument);
        putIfNotZero(commandDocument, "limit", getLimit());
        putIfNotZero(commandDocument, "maxTimeMS", getMaxTime(MILLISECONDS));
        putIfTrue(commandDocument, "jsMode", isJsMode());
        if (collation != null) {
            commandDocument.put("collation", collation.asDocument());
        }
        return commandDocument;
>>>>>>> dc6c38b1
    }
}<|MERGE_RESOLUTION|>--- conflicted
+++ resolved
@@ -208,11 +208,10 @@
                 MapReduceHelper.createStatistics(result));
     }
 
-<<<<<<< HEAD
     private CommandCreator getCommandCreator() {
         return (operationContext, serverDescription, connectionDescription) -> {
 
-            BsonDocument commandDocument = new BsonDocument("mapreduce", new BsonString(namespace.getCollectionName()))
+            BsonDocument commandDocument = new BsonDocument("mapReduce", new BsonString(namespace.getCollectionName()))
                     .append("map", getMapFunction())
                     .append("reduce", getReduceFunction())
                     .append("out", new BsonDocument("inline", new BsonInt32(1)));
@@ -231,30 +230,5 @@
             }
             return commandDocument;
         };
-=======
-    private CommandCreator getCommandCreator(final SessionContext sessionContext) {
-        return (serverDescription, connectionDescription) -> getCommand(sessionContext, connectionDescription.getMaxWireVersion());
-    }
-
-    private BsonDocument getCommand(final SessionContext sessionContext, final int maxWireVersion) {
-        BsonDocument commandDocument = new BsonDocument("mapReduce", new BsonString(namespace.getCollectionName()))
-                                           .append("map", getMapFunction())
-                                           .append("reduce", getReduceFunction())
-                                           .append("out", new BsonDocument("inline", new BsonInt32(1)));
-
-        putIfNotNull(commandDocument, "query", getFilter());
-        putIfNotNull(commandDocument, "sort", getSort());
-        putIfNotNull(commandDocument, "finalize", getFinalizeFunction());
-        putIfNotNull(commandDocument, "scope", getScope());
-        putIfTrue(commandDocument, "verbose", isVerbose());
-        appendReadConcernToCommand(sessionContext, maxWireVersion, commandDocument);
-        putIfNotZero(commandDocument, "limit", getLimit());
-        putIfNotZero(commandDocument, "maxTimeMS", getMaxTime(MILLISECONDS));
-        putIfTrue(commandDocument, "jsMode", isJsMode());
-        if (collation != null) {
-            commandDocument.put("collation", collation.asDocument());
-        }
-        return commandDocument;
->>>>>>> dc6c38b1
     }
 }