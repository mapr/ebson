/*
 * Copyright 2008-present MongoDB, Inc.
 *
 * Licensed under the Apache License, Version 2.0 (the "License");
 * you may not use this file except in compliance with the License.
 * You may obtain a copy of the License at
 *
 *   http://www.apache.org/licenses/LICENSE-2.0
 *
 * Unless required by applicable law or agreed to in writing, software
 * distributed under the License is distributed on an "AS IS" BASIS,
 * WITHOUT WARRANTIES OR CONDITIONS OF ANY KIND, either express or implied.
 * See the License for the specific language governing permissions and
 * limitations under the License.
 */

package com.mongodb.internal.connection;

import com.mongodb.MongoConnectionPoolClearedException;
import com.mongodb.MongoException;
import com.mongodb.MongoInterruptedException;
import com.mongodb.MongoTimeoutException;
import com.mongodb.annotations.NotThreadSafe;
import com.mongodb.annotations.ThreadSafe;
import com.mongodb.connection.ConnectionDescription;
import com.mongodb.connection.ConnectionId;
import com.mongodb.connection.ConnectionPoolSettings;
import com.mongodb.connection.ServerDescription;
import com.mongodb.connection.ServerId;
import com.mongodb.diagnostics.logging.Logger;
import com.mongodb.diagnostics.logging.Loggers;
import com.mongodb.event.ConnectionCheckOutFailedEvent;
import com.mongodb.event.ConnectionCheckOutFailedEvent.Reason;
import com.mongodb.event.ConnectionCheckOutStartedEvent;
import com.mongodb.event.ConnectionCheckedInEvent;
import com.mongodb.event.ConnectionCheckedOutEvent;
import com.mongodb.event.ConnectionClosedEvent;
import com.mongodb.event.ConnectionCreatedEvent;
import com.mongodb.event.ConnectionPoolClearedEvent;
import com.mongodb.event.ConnectionPoolClosedEvent;
import com.mongodb.event.ConnectionPoolCreatedEvent;
import com.mongodb.event.ConnectionPoolListener;
import com.mongodb.event.ConnectionPoolReadyEvent;
import com.mongodb.event.ConnectionReadyEvent;
import com.mongodb.internal.Timeout;
import com.mongodb.internal.async.SingleResultCallback;
import com.mongodb.internal.connection.ConcurrentPool.Prune;
import com.mongodb.internal.connection.SdamServerDescriptionManager.SdamIssue;
import com.mongodb.internal.inject.OptionalProvider;
import com.mongodb.internal.session.SessionContext;
import com.mongodb.internal.thread.DaemonThreadFactory;
import com.mongodb.lang.NonNull;
import com.mongodb.lang.Nullable;
import org.bson.ByteBuf;
import org.bson.codecs.Decoder;
import org.bson.types.ObjectId;

import java.util.Deque;
import java.util.LinkedList;
import java.util.List;
import java.util.Queue;
import java.util.concurrent.BlockingQueue;
import java.util.concurrent.ConcurrentHashMap;
import java.util.concurrent.ExecutorService;
import java.util.concurrent.Executors;
<<<<<<< HEAD
import java.util.concurrent.Future;
=======
import java.util.concurrent.LinkedBlockingQueue;
>>>>>>> 0fd3b04c
import java.util.concurrent.ScheduledExecutorService;
import java.util.concurrent.TimeUnit;
import java.util.concurrent.atomic.AtomicBoolean;
import java.util.concurrent.atomic.AtomicInteger;
import java.util.concurrent.atomic.LongAdder;
import java.util.concurrent.locks.Condition;
import java.util.concurrent.locks.Lock;
import java.util.concurrent.locks.ReadWriteLock;
import java.util.concurrent.locks.ReentrantLock;
import java.util.concurrent.locks.StampedLock;
<<<<<<< HEAD
import java.util.function.Predicate;
=======
import java.util.function.Consumer;
import java.util.function.Supplier;
>>>>>>> 0fd3b04c

import static com.mongodb.assertions.Assertions.assertFalse;
import static com.mongodb.assertions.Assertions.assertNotNull;
import static com.mongodb.assertions.Assertions.assertTrue;
import static com.mongodb.assertions.Assertions.fail;
import static com.mongodb.assertions.Assertions.isTrue;
import static com.mongodb.assertions.Assertions.notNull;
import static com.mongodb.internal.async.ErrorHandlingResultCallback.errorHandlingCallback;
import static com.mongodb.internal.event.EventListenerHelper.getConnectionPoolListener;
import static java.lang.String.format;
import static java.util.concurrent.TimeUnit.MILLISECONDS;
import static java.util.concurrent.TimeUnit.NANOSECONDS;

@SuppressWarnings("deprecation")
class DefaultConnectionPool implements ConnectionPool {
    private static final Logger LOGGER = Loggers.getLogger("connection");
    /**
     * Is package-access for the purpose of testing and must not be used for any other purpose outside of this class.
     */
    static final int MAX_CONNECTING = 2;

    private final ConcurrentPool<UsageTrackingInternalConnection> pool;
    private final ConnectionPoolSettings settings;
<<<<<<< HEAD
    private final BackgroundMaintenanceManager backgroundMaintenance;
    private final Workers workers;
=======
    private final AtomicInteger generation = new AtomicInteger(0);
    private final ScheduledExecutorService sizeMaintenanceTimer;
    private final AsyncWorkManager asyncWorkManager;
    private final Runnable maintenanceTask;
>>>>>>> 0fd3b04c
    private final ConnectionPoolListener connectionPoolListener;
    private final ServerId serverId;
    private final PinnedStatsManager pinnedStatsManager = new PinnedStatsManager();
    private final ServiceStateManager serviceStateManager = new ServiceStateManager();
    private final ConnectionGenerationSupplier connectionGenerationSupplier;
    private final OpenConcurrencyLimiter openConcurrencyLimiter;
    private final StateAndGeneration stateAndGeneration;
    private final OptionalProvider<SdamServerDescriptionManager> sdamProvider;

    /**
     * @param sdamProvider For handling exceptions via the
     *                     <a href="https://github.com/mongodb/specifications/blob/master/source/server-discovery-and-monitoring/server-discovery-and-monitoring.rst">
     *                     SDAM</a> machinery as specified
     *                     <a href="https://github.com/stIncMale/specifications/blob/master/source/connection-monitoring-and-pooling/connection-monitoring-and-pooling.rst#populating-the-pool-with-a-connection-internal-implementation">
     *                     here</a>.
     */
    DefaultConnectionPool(final ServerId serverId, final InternalConnectionFactory internalConnectionFactory,
                          final ConnectionPoolSettings settings, final OptionalProvider<SdamServerDescriptionManager> sdamProvider) {
        this.serverId = notNull("serverId", serverId);
        this.settings = notNull("settings", settings);
        UsageTrackingInternalConnectionItemFactory connectionItemFactory =
                new UsageTrackingInternalConnectionItemFactory(internalConnectionFactory);
        pool = new ConcurrentPool<UsageTrackingInternalConnection>(settings.getMaxSize(), connectionItemFactory);
        this.sdamProvider = sdamProvider;
        this.connectionPoolListener = getConnectionPoolListener(settings);
        backgroundMaintenance = new BackgroundMaintenanceManager();
        connectionPoolCreated(connectionPoolListener, serverId, settings);
        openConcurrencyLimiter = new OpenConcurrencyLimiter(MAX_CONNECTING);
<<<<<<< HEAD
        workers = new Workers();
        stateAndGeneration = new StateAndGeneration();
=======
        asyncWorkManager = new AsyncWorkManager();
>>>>>>> 0fd3b04c
        connectionGenerationSupplier = new ConnectionGenerationSupplier() {
            @Override
            public int getGeneration() {
                return stateAndGeneration.generation();
            }

            @Override
            public int getGeneration(@NonNull final ObjectId serviceId) {
                return serviceStateManager.getGeneration(serviceId);
            }
        };
    }

    @Override
    public InternalConnection get() {
        return get(settings.getMaxWaitTime(MILLISECONDS), MILLISECONDS);
    }

    @Override
    public InternalConnection get(final long timeoutValue, final TimeUnit timeUnit) {
        connectionPoolListener.connectionCheckOutStarted(new ConnectionCheckOutStartedEvent(serverId));
        Timeout timeout = Timeout.startNow(timeoutValue, timeUnit);
        try {
            stateAndGeneration.throwIfClosedOrPaused();
            PooledConnection connection = getPooledConnection(timeout);
            if (!connection.opened()) {
                connection = openConcurrencyLimiter.openOrGetAvailable(connection, timeout);
            }
            connectionPoolListener.connectionCheckedOut(new ConnectionCheckedOutEvent(getId(connection)));
            return connection;
        } catch (RuntimeException e) {
            throw (RuntimeException) checkOutFailed(e);
        }
    }

    @Override
    public void getAsync(final SingleResultCallback<InternalConnection> callback) {
        if (LOGGER.isTraceEnabled()) {
            LOGGER.trace(format("Asynchronously getting a connection from the pool for server %s", serverId));
        }
        connectionPoolListener.connectionCheckOutStarted(new ConnectionCheckOutStartedEvent(serverId));
        Timeout timeout = Timeout.startNow(settings.getMaxWaitTime(NANOSECONDS));
        SingleResultCallback<InternalConnection> eventSendingCallback = (result, failure) -> {
            SingleResultCallback<InternalConnection> errHandlingCallback = errorHandlingCallback(callback, LOGGER);
            if (failure == null) {
                connectionPoolListener.connectionCheckedOut(new ConnectionCheckedOutEvent(getId(result)));
                errHandlingCallback.onResult(result, null);
            } else {
                errHandlingCallback.onResult(null, checkOutFailed(failure));
            }
        };
<<<<<<< HEAD
        PooledConnection immediateConnection = null;

        try {
            stateAndGeneration.throwIfClosedOrPaused();
            immediateConnection = getPooledConnection(Timeout.immediate());
        } catch (MongoTimeoutException e) {
            // fall through
        } catch (RuntimeException e) {
            eventSendingCallback.onResult(null, e);
            return;
        }

        if (immediateConnection != null) {
            openAsync(immediateConnection, timeout, eventSendingCallback);
        } else {
            workers.getter().execute(() -> {
                if (timeout.expired()) {
                    eventSendingCallback.onResult(null, createTimeoutException(timeout));
                    return;
                }
=======
        asyncWorkManager.enqueue(new Task(timeout, t -> {
            if (t != null) {
                eventSendingCallback.onResult(null, t);
            } else {
>>>>>>> 0fd3b04c
                PooledConnection connection;
                try {
                    connection = getPooledConnection(timeout);
                } catch (RuntimeException e) {
                    eventSendingCallback.onResult(null, e);
                    return;
                }
                if (connection.opened()) {
                    if (LOGGER.isTraceEnabled()) {
                        LOGGER.trace(format("Pooled connection %s to server %s is already open",
                                getId(connection), serverId));
                    }
                    eventSendingCallback.onResult(connection, null);
                } else {
                    if (LOGGER.isTraceEnabled()) {
                        LOGGER.trace(format("Pooled connection %s to server %s is not yet open",
                                getId(connection), serverId));
                    }
                    openConcurrencyLimiter.openAsyncOrGetAvailable(connection, timeout, eventSendingCallback);
                }
            }
        }));
    }

    /**
     * Sends {@link ConnectionCheckOutFailedEvent}
     * and returns {@code t} if it is not {@link MongoOpenConnectionInternalException},
     * or returns {@code t.}{@linkplain MongoOpenConnectionInternalException#getCause() getCause()} otherwise.
     */
    private Throwable checkOutFailed(final Throwable t) {
        Throwable result = t;
        if (t instanceof MongoTimeoutException) {
            connectionPoolListener.connectionCheckOutFailed(new ConnectionCheckOutFailedEvent(serverId, Reason.TIMEOUT));
        } else if (t instanceof MongoOpenConnectionInternalException || t instanceof MongoConnectionPoolClearedException) {
            connectionPoolListener.connectionCheckOutFailed(new ConnectionCheckOutFailedEvent(serverId, Reason.CONNECTION_ERROR));
            result = MongoOpenConnectionInternalException.unwrap(t);
        } else if (ConcurrentPool.isPoolClosedException(t)) {
            connectionPoolListener.connectionCheckOutFailed(new ConnectionCheckOutFailedEvent(serverId, Reason.POOL_CLOSED));
        } else {
            connectionPoolListener.connectionCheckOutFailed(new ConnectionCheckOutFailedEvent(serverId, Reason.UNKNOWN));
        }
        return result;
    }

    @Override
    public void invalidate(@Nullable final Throwable cause) {
        assertTrue(sdamProvider.optional().isPresent());
        if (stateAndGeneration.pauseAndIncrementGeneration(cause)) {
            LOGGER.debug("Invalidating the connection pool and marking it as 'paused'"
                    + (cause == null ? "" : " due to " + cause.toString()));
            openConcurrencyLimiter.signalClosedOrPaused();
        }
    }

    @Override
    public void invalidate() {
        invalidate(null);
    }

    @Override
    public void ready() {
        if (stateAndGeneration.ready()) {
            LOGGER.debug("Marking the connection pool as 'ready'");
        }
    }

    public void invalidate(final ObjectId serviceId, final int generation) {
        assertFalse(sdamProvider.optional().isPresent());
        if (generation == InternalConnection.NOT_INITIALIZED_GENERATION) {
            return;
        }
        if (serviceStateManager.incrementGeneration(serviceId, generation)) {
            LOGGER.debug("Invalidating the connection pool for server id " + serviceId);
            connectionPoolListener.connectionPoolCleared(new ConnectionPoolClearedEvent(this.serverId, serviceId));
        }
    }

    @Override
    public void close() {
        if (stateAndGeneration.close()) {
            pool.close();
<<<<<<< HEAD
            backgroundMaintenance.close();
            workers.close();
            openConcurrencyLimiter.signalClosedOrPaused();
=======
            if (sizeMaintenanceTimer != null) {
                sizeMaintenanceTimer.shutdownNow();
            }
            asyncWorkManager.close();
            closed = true;
>>>>>>> 0fd3b04c
            connectionPoolListener.connectionPoolClosed(new ConnectionPoolClosedEvent(serverId));
        }
    }

    @Override
    public int getGeneration() {
        return stateAndGeneration.generation();
    }

    private PooledConnection getPooledConnection(final Timeout timeout) throws MongoTimeoutException {
        try {
            UsageTrackingInternalConnection internalConnection = pool.get(timeout.remainingOrInfinite(NANOSECONDS), NANOSECONDS);
            while (shouldPrune(internalConnection)) {
                pool.release(internalConnection, true);
                internalConnection = pool.get(timeout.remainingOrInfinite(NANOSECONDS), NANOSECONDS);
            }
            return new PooledConnection(internalConnection);
        } catch (MongoTimeoutException e) {
            throw createTimeoutException(timeout);
        }
    }

    @Nullable
    private PooledConnection getPooledConnectionImmediateUnfair() {
        UsageTrackingInternalConnection internalConnection = pool.getImmediateUnfair();
        while (internalConnection != null && shouldPrune(internalConnection)) {
            pool.release(internalConnection, true);
            internalConnection = pool.getImmediateUnfair();
        }
        return internalConnection == null ? null : new PooledConnection(internalConnection);
    }

    private MongoTimeoutException createTimeoutException(final Timeout timeout) {
        int numPinnedToCursor = pinnedStatsManager.getNumPinnedToCursor();
        int numPinnedToTransaction = pinnedStatsManager.getNumPinnedToTransaction();
        if (numPinnedToCursor == 0 && numPinnedToTransaction == 0) {
            return new MongoTimeoutException(format("Timed out after %s while waiting for a connection to server %s.",
                    timeout.toUserString(), serverId.getAddress()));
        } else {
            int maxSize = settings.getMaxSize();
            int numInUse = pool.getInUseCount();
            /* At this point in an execution we consider at least one of `numPinnedToCursor`, `numPinnedToTransaction` to be positive.
             * `numPinnedToCursor`, `numPinnedToTransaction` and `numInUse` are not a snapshot view,
             * but we still must maintain the following invariants:
             * - numInUse > 0
             *     we consider at least one of `numPinnedToCursor`, `numPinnedToTransaction` to be positive,
             *     so if we observe `numInUse` to be 0, we have to estimate it based on `numPinnedToCursor` and `numPinnedToTransaction`;
             * - numInUse < maxSize
             *     `numInUse` must not exceed the limit in situations when we estimate `numInUse`;
             * - numPinnedToCursor + numPinnedToTransaction <= numInUse
             *     otherwise the numbers do not make sense.
             */
            if (numInUse == 0) {
                numInUse = Math.min(
                        numPinnedToCursor + numPinnedToTransaction, // must be at least a big as this sum but not bigger than `maxSize`
                        maxSize);
            }
            numPinnedToCursor = Math.min(
                    numPinnedToCursor, // prefer the observed value, but it must not be bigger than `numInUse`
                    numInUse);
            numPinnedToTransaction = Math.min(
                    numPinnedToTransaction, // prefer the observed value, but it must not be bigger than `numInUse` - `numPinnedToCursor`
                    numInUse - numPinnedToCursor);
            int numOtherInUse = numInUse - numPinnedToCursor - numPinnedToTransaction;
            assertTrue(numOtherInUse >= 0);
            assertTrue(numPinnedToCursor + numPinnedToTransaction + numOtherInUse <= maxSize);
            return new MongoTimeoutException(format("Timed out after %s while waiting for a connection to server %s. Details: "
                            + "maxPoolSize: %d, connections in use by cursors: %d, connections in use by transactions: %d, "
                            + "connections in use by other operations: %d",
                    timeout.toUserString(), serverId.getAddress(),
                    maxSize, numPinnedToCursor, numPinnedToTransaction, numOtherInUse));
        }
    }


    /**
     * Is package-access for the purpose of testing and must not be used for any other purpose outside of this class.
     */
    ConcurrentPool<UsageTrackingInternalConnection> getPool() {
        return pool;
    }

    /**
     * Is package-access for the purpose of testing and must not be used for any other purpose outside of this class.
     * <p>
     * Synchronously prune idle connections and ensure the minimum pool size.
     */
    void doMaintenance() {
        Predicate<RuntimeException> silentlyComplete = e ->
                e instanceof MongoInterruptedException || e instanceof MongoTimeoutException
                        || e instanceof MongoConnectionPoolClearedException || ConcurrentPool.isPoolClosedException(e);
        try {
            if (LOGGER.isDebugEnabled()) {
                LOGGER.debug(format("Pruning pooled connections to %s", serverId.getAddress()));
            }
            pool.prune();
            if (shouldEnsureMinSize()) {
                if (LOGGER.isDebugEnabled()) {
                    LOGGER.debug(format("Ensuring minimum pooled connections to %s", serverId.getAddress()));
                }
                pool.ensureMinSize(settings.getMinSize(), newConnection -> {
                    try {
                        openConcurrencyLimiter.openImmediately(new PooledConnection(newConnection));
                    } catch (MongoException | MongoOpenConnectionInternalException e) {
                        RuntimeException actualE = (RuntimeException) MongoOpenConnectionInternalException.unwrap(e);
                        sdamProvider.optional().ifPresent(sdam -> {
                            if (!silentlyComplete.test(actualE)) {
                                sdam.handleExceptionBeforeHandshake(SdamIssue.specific(actualE, sdam.context(newConnection)));
                            }
                        });
                        throw actualE;
                    }
                });
            }
        } catch (RuntimeException e) {
            if (!silentlyComplete.test(e)) {
                LOGGER.warn("Exception thrown during connection pool background maintenance task", e);
                throw e;
            }
        }
    }

    private boolean shouldEnsureMinSize() {
        return settings.getMinSize() > 0;
    }

    private boolean shouldPrune(final UsageTrackingInternalConnection connection) {
        return fromPreviousGeneration(connection) || pastMaxLifeTime(connection) || pastMaxIdleTime(connection);
    }

    private boolean pastMaxIdleTime(final UsageTrackingInternalConnection connection) {
        return expired(connection.getLastUsedAt(), System.currentTimeMillis(), settings.getMaxConnectionIdleTime(MILLISECONDS));
    }

    private boolean pastMaxLifeTime(final UsageTrackingInternalConnection connection) {
        return expired(connection.getOpenedAt(), System.currentTimeMillis(), settings.getMaxConnectionLifeTime(MILLISECONDS));
    }

    private boolean fromPreviousGeneration(final UsageTrackingInternalConnection connection) {
        int generation = connection.getGeneration();
        if (generation == InternalConnection.NOT_INITIALIZED_GENERATION) {
            return false;
        }
        ObjectId serviceId = connection.getDescription().getServiceId();
        if (serviceId != null) {
            return serviceStateManager.getGeneration(serviceId) > generation;
        } else {
            return stateAndGeneration.generation() > generation;
        }
    }

    private boolean expired(final long startTime, final long curTime, final long maxTime) {
        return maxTime != 0 && curTime - startTime > maxTime;
    }

    /**
     * Send both current and deprecated events in order to preserve backwards compatibility.
     * Must not throw {@link Exception}s.
     */
    private void connectionPoolCreated(final ConnectionPoolListener connectionPoolListener, final ServerId serverId,
                                             final ConnectionPoolSettings settings) {
        connectionPoolListener.connectionPoolCreated(new ConnectionPoolCreatedEvent(serverId, settings));
        connectionPoolListener.connectionPoolOpened(new com.mongodb.event.ConnectionPoolOpenedEvent(serverId, settings));
    }

    /**
     * Send both current and deprecated events in order to preserve backwards compatibility.
     * Must not throw {@link Exception}s.
     */
    private void connectionCreated(final ConnectionPoolListener connectionPoolListener, final ConnectionId connectionId) {
        connectionPoolListener.connectionAdded(new com.mongodb.event.ConnectionAddedEvent(connectionId));
        connectionPoolListener.connectionCreated(new ConnectionCreatedEvent(connectionId));
    }

    /**
     * Send both current and deprecated events in order to preserve backwards compatibility.
     * Must not throw {@link Exception}s.
     */
    private void connectionClosed(final ConnectionPoolListener connectionPoolListener, final ConnectionId connectionId,
                                  final ConnectionClosedEvent.Reason reason) {
        connectionPoolListener.connectionRemoved(new com.mongodb.event.ConnectionRemovedEvent(connectionId, getReasonForRemoved(reason)));
        connectionPoolListener.connectionClosed(new ConnectionClosedEvent(connectionId, reason));
    }

    private com.mongodb.event.ConnectionRemovedEvent.Reason getReasonForRemoved(final ConnectionClosedEvent.Reason reason) {
        com.mongodb.event.ConnectionRemovedEvent.Reason removedReason = com.mongodb.event.ConnectionRemovedEvent.Reason.UNKNOWN;
        switch (reason) {
            case STALE:
                removedReason = com.mongodb.event.ConnectionRemovedEvent.Reason.STALE;
                break;
            case IDLE:
                removedReason = com.mongodb.event.ConnectionRemovedEvent.Reason.MAX_IDLE_TIME_EXCEEDED;
                break;
            case ERROR:
                removedReason = com.mongodb.event.ConnectionRemovedEvent.Reason.ERROR;
                break;
            case POOL_CLOSED:
                removedReason = com.mongodb.event.ConnectionRemovedEvent.Reason.POOL_CLOSED;
                break;
            default:
                break;
        }
        return removedReason;
    }

    /**
     * Must not throw {@link Exception}s.
     */
    private ConnectionId getId(final InternalConnection internalConnection) {
        return internalConnection.getDescription().getConnectionId();
    }

    private class PooledConnection implements InternalConnection {
        private final UsageTrackingInternalConnection wrapped;
        private final AtomicBoolean isClosed = new AtomicBoolean();
        private Connection.PinningMode pinningMode;

        PooledConnection(final UsageTrackingInternalConnection wrapped) {
            this.wrapped = notNull("wrapped", wrapped);
        }

        @Override
        public int getGeneration() {
            return wrapped.getGeneration();
        }

        @Override
        public void open() {
            assertFalse(isClosed.get());
            try {
                connectionCreated(connectionPoolListener, wrapped.getDescription().getConnectionId());
                wrapped.open();
            } catch (RuntimeException e) {
                closeAndHandleOpenFailure();
                throw new MongoOpenConnectionInternalException(e);
            }
            handleOpenSuccess();
        }

        @Override
        public void openAsync(final SingleResultCallback<Void> callback) {
            assertFalse(isClosed.get());
            connectionCreated(connectionPoolListener, wrapped.getDescription().getConnectionId());
            wrapped.openAsync((nullResult, failure) -> {
                if (failure != null) {
                    closeAndHandleOpenFailure();
                    callback.onResult(null, new MongoOpenConnectionInternalException(failure));
                } else {
                    handleOpenSuccess();
                    callback.onResult(nullResult, null);
                }
            });
        }

        @Override
        public void close() {
            // All but the first call is a no-op
            if (!isClosed.getAndSet(true)) {
                unmarkAsPinned();
                connectionPoolListener.connectionCheckedIn(new ConnectionCheckedInEvent(getId(wrapped)));
                if (LOGGER.isTraceEnabled()) {
                    LOGGER.trace(format("Checked in connection [%s] to server %s", getId(wrapped), serverId.getAddress()));
                }
                if (wrapped.isClosed() || shouldPrune(wrapped)) {
                    pool.release(wrapped, true);
                } else {
                    openConcurrencyLimiter.tryHandOverOrRelease(wrapped);
                }
            }
        }

        void release() {
            if (!isClosed.getAndSet(true)) {
                pool.release(wrapped);
            }
        }

        /**
         * {@linkplain ConcurrentPool#release(Object, boolean) Prune} this connection without sending a {@link ConnectionClosedEvent}.
         * This method must be used if and only if {@link ConnectionCreatedEvent} was not sent for the connection.
         * Must not throw {@link Exception}s.
         */
        void closeSilently() {
            if (!isClosed.getAndSet(true)) {
                wrapped.setCloseSilently();
                pool.release(wrapped, true);
            }
        }

        /**
         * Must not throw {@link Exception}s.
         */
        private void closeAndHandleOpenFailure() {
            if (!isClosed.getAndSet(true)) {
                if (LOGGER.isTraceEnabled()) {
                    LOGGER.trace(format("Pooled connection %s to server %s failed to open", getId(this), serverId));
                }
                if (wrapped.getDescription().getServiceId() != null) {
                    invalidate(wrapped.getDescription().getServiceId(), wrapped.getGeneration());
                }
                pool.release(wrapped, true);
            }
        }

        /**
         * Must not throw {@link Exception}s.
         */
        private void handleOpenSuccess() {
            if (LOGGER.isTraceEnabled()) {
                LOGGER.trace(format("Pooled connection %s to server %s is now open", getId(this), serverId));
            }
            connectionPoolListener.connectionReady(new ConnectionReadyEvent(getId(this)));
        }

        @Override
        public boolean opened() {
            isTrue("open", !isClosed.get());
            return wrapped.opened();
        }

        @Override
        public boolean isClosed() {
            return isClosed.get() || wrapped.isClosed();
        }

        @Override
        public ByteBuf getBuffer(final int capacity) {
            return wrapped.getBuffer(capacity);
        }

        @Override
        public void sendMessage(final List<ByteBuf> byteBuffers, final int lastRequestId) {
            isTrue("open", !isClosed.get());
            wrapped.sendMessage(byteBuffers, lastRequestId);
        }

        @Override
        public <T> T sendAndReceive(final CommandMessage message, final Decoder<T> decoder, final SessionContext sessionContext) {
            isTrue("open", !isClosed.get());
            return wrapped.sendAndReceive(message, decoder, sessionContext);
        }

        @Override
        public <T> void send(final CommandMessage message, final Decoder<T> decoder, final SessionContext sessionContext) {
            isTrue("open", !isClosed.get());
            wrapped.send(message, decoder, sessionContext);
        }

        @Override
        public <T> T receive(final Decoder<T> decoder, final SessionContext sessionContext) {
            isTrue("open", !isClosed.get());
            return wrapped.receive(decoder, sessionContext);
        }

        @Override
        public boolean supportsAdditionalTimeout() {
            isTrue("open", !isClosed.get());
            return wrapped.supportsAdditionalTimeout();
        }

        @Override
        public <T> T receive(final Decoder<T> decoder, final SessionContext sessionContext, final int additionalTimeout) {
            isTrue("open", !isClosed.get());
            return wrapped.receive(decoder, sessionContext, additionalTimeout);
        }

        @Override
        public boolean hasMoreToCome() {
            isTrue("open", !isClosed.get());
            return wrapped.hasMoreToCome();
        }

        @Override
        public <T> void sendAndReceiveAsync(final CommandMessage message, final Decoder<T> decoder,
                                            final SessionContext sessionContext, final SingleResultCallback<T> callback) {
            isTrue("open", !isClosed.get());
            wrapped.sendAndReceiveAsync(message, decoder, sessionContext, new SingleResultCallback<T>() {
                @Override
                public void onResult(final T result, final Throwable t) {
                    callback.onResult(result, t);
                }
            });
        }

        @Override
        public ResponseBuffers receiveMessage(final int responseTo) {
            isTrue("open", !isClosed.get());
            return wrapped.receiveMessage(responseTo);
        }

        @Override
        public void sendMessageAsync(final List<ByteBuf> byteBuffers, final int lastRequestId, final SingleResultCallback<Void> callback) {
            isTrue("open", !isClosed.get());
            wrapped.sendMessageAsync(byteBuffers, lastRequestId, new SingleResultCallback<Void>() {
                @Override
                public void onResult(final Void result, final Throwable t) {
                    callback.onResult(null, t);
                }
            });
        }

        @Override
        public void receiveMessageAsync(final int responseTo, final SingleResultCallback<ResponseBuffers> callback) {
            isTrue("open", !isClosed.get());
            wrapped.receiveMessageAsync(responseTo, new SingleResultCallback<ResponseBuffers>() {
                @Override
                public void onResult(final ResponseBuffers result, final Throwable t) {
                    callback.onResult(result, t);
                }
            });
        }

        @Override
        public void markAsPinned(final Connection.PinningMode pinningMode) {
            assertNotNull(pinningMode);
            // if the connection is already pinned for some other mode, the additional mode can be ignored.
            // The typical case is the connection is first pinned for a transaction, then pinned for a cursor withing that transaction
            // In this case, the cursor pinning is subsumed by the transaction pinning.
            if (this.pinningMode == null) {
                this.pinningMode = pinningMode;
                pinnedStatsManager.increment(pinningMode);
            }
        }

        void unmarkAsPinned() {
            if (pinningMode != null) {
                pinnedStatsManager.decrement(pinningMode);
            }
        }

        @Override
        public ConnectionDescription getDescription() {
            return wrapped.getDescription();
        }

        @Override
        public ServerDescription getInitialServerDescription() {
            isTrue("open", !isClosed.get());
            return wrapped.getInitialServerDescription();
        }
    }

    /**
     * This internal exception is used to express an exceptional situation encountered when opening a connection.
     * It exists because it allows consolidating the code that sends events for exceptional situations in a
     * {@linkplain #checkOutFailed(Throwable) single place}, it must not be observable by an external code.
     */
    private static final class MongoOpenConnectionInternalException extends RuntimeException {
        private static final long serialVersionUID = 1;

        MongoOpenConnectionInternalException(@NonNull final Throwable cause) {
            super(cause);
        }

        @Override
        @NonNull
        public Throwable getCause() {
            return assertNotNull(super.getCause());
        }

        @NonNull
        static Throwable unwrap(final Throwable e) {
            if (e instanceof MongoOpenConnectionInternalException) {
                return e.getCause();
            } else {
                return e;
            }
        }
    }

    private class UsageTrackingInternalConnectionItemFactory implements ConcurrentPool.ItemFactory<UsageTrackingInternalConnection> {
        private final InternalConnectionFactory internalConnectionFactory;

        UsageTrackingInternalConnectionItemFactory(final InternalConnectionFactory internalConnectionFactory) {
            this.internalConnectionFactory = internalConnectionFactory;
        }

        @Override
        public UsageTrackingInternalConnection create() {
            return new UsageTrackingInternalConnection(internalConnectionFactory.create(serverId, connectionGenerationSupplier),
                    serviceStateManager);
        }

        @Override
        public void close(final UsageTrackingInternalConnection connection) {
            if (connection.isCloseSilently()) {
                if (LOGGER.isTraceEnabled()) {
                    LOGGER.trace(format("Silently closed connection [%s] to server %s", getId(connection), serverId.getAddress()));
                }
            } else {
                connectionClosed(connectionPoolListener, getId(connection), getReasonForClosing(connection));
                if (LOGGER.isInfoEnabled()) {
                    LOGGER.info(format("Closed connection [%s] to %s because %s.", getId(connection), serverId.getAddress(),
                            getReasonStringForClosing(connection)));
                }
            }
            connection.close();
        }

        private String getReasonStringForClosing(final UsageTrackingInternalConnection connection) {
            String reason;
            if (connection.isClosed()) {
                reason = "there was a socket exception raised by this connection";
            } else if (fromPreviousGeneration(connection)) {
                reason = "there was a socket exception raised on another connection from this pool";
            } else if (pastMaxLifeTime(connection)) {
                reason = "it is past its maximum allowed life time";
            } else if (pastMaxIdleTime(connection)) {
                reason = "it is past its maximum allowed idle time";
            } else {
                reason = "the pool has been closed";
            }
            return reason;
        }

        private ConnectionClosedEvent.Reason getReasonForClosing(final UsageTrackingInternalConnection connection) {
            ConnectionClosedEvent.Reason reason;
            if (connection.isClosed()) {
                reason = ConnectionClosedEvent.Reason.ERROR;
            } else if (fromPreviousGeneration(connection)) {
                reason = ConnectionClosedEvent.Reason.STALE;
            } else if (pastMaxIdleTime(connection)) {
                reason = ConnectionClosedEvent.Reason.IDLE;
            } else {
                reason = ConnectionClosedEvent.Reason.POOL_CLOSED;
            }
            return reason;
        }

        @Override
        public Prune shouldPrune(final UsageTrackingInternalConnection usageTrackingConnection) {
            return DefaultConnectionPool.this.shouldPrune(usageTrackingConnection) ? Prune.YES : Prune.NO;
        }
    }

    /**
     * Package-access methods are thread-safe,
     * and only they should be called outside of the {@link OpenConcurrencyLimiter}'s code.
     */
    @ThreadSafe
    private final class OpenConcurrencyLimiter {
        private final Lock lock;
        private final Condition permitAvailableOrHandedOverOrClosedOrPausedCondition;
        private final int maxPermits;
        private int permits;
        private final Deque<MutableReference<PooledConnection>> desiredConnectionSlots;

        OpenConcurrencyLimiter(final int maxConnecting) {
            lock = new ReentrantLock(true);
            permitAvailableOrHandedOverOrClosedOrPausedCondition = lock.newCondition();
            maxPermits = maxConnecting;
            permits = maxPermits;
            desiredConnectionSlots = new LinkedList<>();
        }

        PooledConnection openOrGetAvailable(final PooledConnection connection, final Timeout timeout) throws MongoTimeoutException {
            return openOrGetAvailable(connection, true, timeout);
        }

        void openImmediately(final PooledConnection connection) throws MongoTimeoutException {
            PooledConnection result = openOrGetAvailable(connection, false, Timeout.immediate());
            assertTrue(result == connection);
        }

        /**
         * This method can be thought of as operating in two phases.
         * In the first phase it tries to synchronously acquire a permit to open the {@code connection}
         * or get a different {@linkplain PooledConnection#opened() opened} connection if {@code tryGetAvailable} is {@code true} and
         * one becomes available while waiting for a permit.
         * The first phase has one of the following outcomes:
         * <ol>
         *     <li>A {@link MongoTimeoutException} or a different {@link Exception} is thrown,
         *     and the specified {@code connection} is {@linkplain PooledConnection#closeSilently() silently closed}.</li>
         *     <li>An opened connection different from the specified one is returned,
         *     and the specified {@code connection} is {@linkplain PooledConnection#closeSilently() silently closed}.</li>
         *     <li>A permit is acquired, {@link #connectionCreated(ConnectionPoolListener, ConnectionId)} is reported
         *     and an attempt to open the specified {@code connection} is made. This is the second phase in which
         *     the {@code connection} is {@linkplain PooledConnection#open() opened synchronously}.
         *     The attempt to open the {@code connection} has one of the following outcomes
         *     combined with releasing the acquired permit:</li>
         *     <ol>
         *         <li>An {@link Exception} is thrown
         *         and the {@code connection} is {@linkplain PooledConnection#closeAndHandleOpenFailure() closed}.</li>
         *         <li>The specified {@code connection}, which is now opened, is returned.</li>
         *     </ol>
         * </ol>
         *
         * @param timeout Applies only to the first phase.
         * @return An {@linkplain PooledConnection#opened() opened} connection which is
         * either the specified {@code connection} or a different one.
         * @throws MongoTimeoutException If the first phase timed out.
         */
        private PooledConnection openOrGetAvailable(
                final PooledConnection connection, final boolean tryGetAvailable, final Timeout timeout) throws MongoTimeoutException {
            PooledConnection availableConnection;
            try {//phase one
                availableConnection = acquirePermitOrGetAvailableOpenedConnection(tryGetAvailable, timeout);
            } catch (RuntimeException e) {
                connection.closeSilently();
                throw e;
            }
            if (availableConnection != null) {
                connection.closeSilently();
                return availableConnection;
            } else {//acquired a permit, phase two
                try {
                    connection.open();
                } finally {
                    releasePermit();
                }
                return connection;
            }
        }

        /**
         * This method is similar to {@link #openOrGetAvailable(PooledConnection, boolean, Timeout)} with the following differences:
         * <ul>
         *     <li>It does not have the {@code tryGetAvailable} parameter and acts as if this parameter were {@code true}.</li>
         *     <li>While the first phase is still synchronous, the {@code connection} is
         *     {@linkplain PooledConnection#openAsync(SingleResultCallback) opened asynchronously} in the second phase.</li>
         *     <li>Instead of returning a result or throwing an exception via Java {@code return}/{@code throw} statements,
         *     it calls {@code callback.}{@link SingleResultCallback#onResult(Object, Throwable) onResult(result, failure)}
         *     and passes either a {@link PooledConnection} or an {@link Exception}.</li>
         * </ul>
         */
        void openAsyncOrGetAvailable(
                final PooledConnection connection, final Timeout timeout, final SingleResultCallback<InternalConnection> callback) {
            PooledConnection availableConnection;
            try {//phase one
                availableConnection = acquirePermitOrGetAvailableOpenedConnection(true, timeout);
            } catch (RuntimeException e) {
                connection.closeSilently();
                callback.onResult(null, e);
                return;
            }
            if (availableConnection != null) {
                connection.closeSilently();
                callback.onResult(availableConnection, null);
            } else {//acquired a permit, phase two
                connection.openAsync((nullResult, failure) -> {
                    releasePermit();
                    if (failure != null) {
                        callback.onResult(null, failure);
                    } else {
                        callback.onResult(connection, null);
                    }
                });
            }
        }

        /**
         * @return Either {@code null} if a permit has been acquired, or a {@link PooledConnection}
         * if {@code tryGetAvailable} is {@code true} and an {@linkplain PooledConnection#opened() opened} one becomes available while
         * waiting for a permit.
         * @throws MongoTimeoutException If timed out.
         */
        @Nullable
        private PooledConnection acquirePermitOrGetAvailableOpenedConnection(final boolean tryGetAvailable, final Timeout timeout)
                throws MongoTimeoutException, MongoInterruptedException {
            PooledConnection availableConnection = null;
            boolean expressedDesireToGetAvailableConnection = false;
            lockInterruptibly(lock);
            try {
                if (tryGetAvailable) {
                    /* An attempt to get an available opened connection from the pool (must be done while holding the lock)
                     * happens here at most once to prevent the race condition in the following execution
                     * (actions are specified in the execution total order,
                     * which by definition exists if an execution is either sequentially consistent or linearizable):
                     * 1. Thread#1 starts checking out and gets a non-opened connection.
                     * 2. Thread#2 checks in a connection. Tries to hand it over, but there are no threads desiring to get one.
                     * 3. Thread#1 executes the current code. Expresses the desire to get a connection via the hand-over mechanism,
                     *   but thread#2 has already tried handing over and released its connection to the pool.
                     * As a result, thread#1 is waiting for a permit to open a connection despite one being available in the pool.
                     *
                     * This attempt should be unfair because the current thread (Thread#1) has already waited for its turn fairly.
                     * Waiting fairly again puts the current thread behind other threads, which is unfair to the current thread. */
                    availableConnection = getPooledConnectionImmediateUnfair();
                    if (availableConnection != null) {
                        return availableConnection;
                    }
                    expressDesireToGetAvailableConnection();
                    expressedDesireToGetAvailableConnection = true;
                }
                long remainingNanos = timeout.remainingOrInfinite(NANOSECONDS);
                while (permits == 0) {
                    stateAndGeneration.throwIfClosedOrPaused();
                    availableConnection = tryGetAvailable ? tryGetAvailableConnection() : null;
                    if (availableConnection != null) {
                        break;
                    }
                    if (Timeout.expired(remainingNanos)) {
                        throw createTimeoutException(timeout);
                    }
                    remainingNanos = awaitNanos(permitAvailableOrHandedOverOrClosedOrPausedCondition, remainingNanos);
                }
                if (availableConnection == null) {
                    assertTrue(permits > 0);
                    permits--;
                }
                return availableConnection;
            } finally {
                try {
                    if (expressedDesireToGetAvailableConnection && availableConnection == null) {
                        giveUpOnTryingToGetAvailableConnection();
                    }
                } finally {
                    lock.unlock();
                }
            }
        }

        private void releasePermit() {
            lock.lock();
            try {
                assertTrue(permits < maxPermits);
                permits++;
                permitAvailableOrHandedOverOrClosedOrPausedCondition.signal();
            } finally {
                lock.unlock();
            }
        }

        private void expressDesireToGetAvailableConnection() {
            desiredConnectionSlots.addLast(new MutableReference<>());
        }

        @Nullable
        private PooledConnection tryGetAvailableConnection() {
            assertFalse(desiredConnectionSlots.isEmpty());
            PooledConnection result = desiredConnectionSlots.peekFirst().reference;
            if (result != null) {
                desiredConnectionSlots.removeFirst();
                assertTrue(result.opened());
                if (LOGGER.isTraceEnabled()) {
                    LOGGER.trace(format("Received opened connection [%s] to server %s", getId(result), serverId.getAddress()));
                }
            }
            return result;
        }

        private void giveUpOnTryingToGetAvailableConnection() {
            assertFalse(desiredConnectionSlots.isEmpty());
            PooledConnection connection = desiredConnectionSlots.removeLast().reference;
            if (connection != null) {
                connection.release();
            }
        }

        /**
         * The hand-over mechanism is needed to prevent other threads doing checkout from stealing newly released connections
         * from threads that are waiting for a permit to open a connection.
         */
        void tryHandOverOrRelease(final UsageTrackingInternalConnection openConnection) {
            lock.lock();
            try {
                for (//iterate from first (head) to last (tail)
                        MutableReference<PooledConnection> desiredConnectionSlot : desiredConnectionSlots) {
                    if (desiredConnectionSlot.reference == null) {
                        desiredConnectionSlot.reference = new PooledConnection(openConnection);
                        permitAvailableOrHandedOverOrClosedOrPausedCondition.signal();
                        if (LOGGER.isTraceEnabled()) {
                            LOGGER.trace(format("Handed over opened connection [%s] to server %s",
                                    getId(openConnection), serverId.getAddress()));
                        }
                        return;
                    }
                }
                pool.release(openConnection);
            } finally {
                lock.unlock();
            }
        }

        void signalClosedOrPaused() {
            lock.lock();
            try {
                permitAvailableOrHandedOverOrClosedOrPausedCondition.signalAll();
            } finally {
                lock.unlock();
            }
        }

        private void lockInterruptibly(final Lock lock) throws MongoInterruptedException {
            try {
                lock.lockInterruptibly();
            } catch (InterruptedException e) {
                throw new MongoInterruptedException(null, e);
            }
        }

        /**
         * @param timeoutNanos See {@link Timeout#startNow(long)}.
         * @return The remaining duration as per {@link Timeout#remainingOrInfinite(TimeUnit)} if waiting ended early either
         * spuriously or because of receiving a signal.
         */
        private long awaitNanos(final Condition condition, final long timeoutNanos) throws MongoInterruptedException {
            try {
                if (timeoutNanos < 0 || timeoutNanos == Long.MAX_VALUE) {
                    condition.await();
                    return -1;
                } else {
                    return Math.max(0, condition.awaitNanos(timeoutNanos));
                }
            } catch (InterruptedException e) {
                throw new MongoInterruptedException(null, e);
            }
        }
    }

    @NotThreadSafe
    private static final class MutableReference<T> {
        @Nullable
        private T reference;

        private MutableReference() {
        }
    }

    static final class ServiceStateManager {
        private final ConcurrentHashMap<ObjectId, ServiceState> stateByServiceId = new ConcurrentHashMap<>();

        void addConnection(final ObjectId serviceId) {
            stateByServiceId.compute(serviceId, (k, v) -> {
                if (v == null) {
                    v = new ServiceState();
                }
                v.incrementConnectionCount();
                return v;
            });
        }

        /**
         * Removes the mapping from {@code serviceId} to a {@link ServiceState} if its connection count reaches 0.
         * This is done to prevent memory leaks.
         * <p>
         * This method must be called once for any connection for which {@link #addConnection(ObjectId)} was called.
         */
        void removeConnection(final ObjectId serviceId) {
            stateByServiceId.compute(serviceId, (k, v) -> {
                assertNotNull(v);
                return v.decrementAndGetConnectionCount() == 0 ? null : v;
            });
        }

        /**
         * In some cases we may increment the generation even for an unregistered serviceId, as when open fails on the only connection to
         * a given serviceId. In this case this method does not track the generation increment but does return true.
         *
         * @return true if the generation was incremented
         */
        boolean incrementGeneration(final ObjectId serviceId, final int expectedGeneration) {
            ServiceState state = stateByServiceId.get(serviceId);
            return state == null || state.incrementGeneration(expectedGeneration);
        }

        int getGeneration(final ObjectId serviceId) {
            ServiceState state = stateByServiceId.get(serviceId);
            return state == null ? 0 : state.getGeneration();
        }

        private static final class ServiceState {
            private final AtomicInteger generation = new AtomicInteger();
            private final AtomicInteger connectionCount = new AtomicInteger();

            void incrementConnectionCount() {
                connectionCount.incrementAndGet();
            }

            int decrementAndGetConnectionCount() {
                return connectionCount.decrementAndGet();
            }

            boolean incrementGeneration(final int expectedGeneration) {
                return generation.compareAndSet(expectedGeneration, expectedGeneration + 1);
            }

            public int getGeneration() {
                return generation.get();
            }
        }
    }

    private static final class PinnedStatsManager {
        private final LongAdder numPinnedToCursor = new LongAdder();
        private final LongAdder numPinnedToTransaction = new LongAdder();

        void increment(final Connection.PinningMode pinningMode) {
            switch (pinningMode) {
                case CURSOR:
                    numPinnedToCursor.increment();
                    break;
                case TRANSACTION:
                    numPinnedToTransaction.increment();
                    break;
                default:
                    fail();
            }
        }

        void decrement(final Connection.PinningMode pinningMode) {
            switch (pinningMode) {
                case CURSOR:
                    numPinnedToCursor.decrement();
                    break;
                case TRANSACTION:
                    numPinnedToTransaction.decrement();
                    break;
                default:
                    fail();
            }
        }

        int getNumPinnedToCursor() {
            return numPinnedToCursor.intValue();
        }

        int getNumPinnedToTransaction() {
            return numPinnedToTransaction.intValue();
        }
    }

    /**
     * This class maintains threads needed to perform {@link #getAsync(SingleResultCallback)}.
     */
    @ThreadSafe
    private static class AsyncWorkManager implements AutoCloseable {
        private volatile State state;
        private volatile BlockingQueue<Task> tasks;
        private final Lock lock;
        @Nullable
        private ExecutorService worker;

        AsyncWorkManager() {
            state = State.NEW;
            tasks = new LinkedBlockingQueue<>();
            lock = new StampedLock().asWriteLock();
        }

        void enqueue(final Task task) {
            lock.lock();
            try {
                if (initUnlessClosed()) {
                    tasks.add(task);
                    return;
                }
            } finally {
                lock.unlock();
            }
            task.failAsClosed();
        }

        /**
         * Invocations of this method must be guarded by {@link #lock}.
         *
         * @return {@code false} iff the {@link #state} is {@link State#CLOSED}.
         */
        private boolean initUnlessClosed() {
            boolean result = true;
            if (state == State.NEW) {
                worker = Executors.newSingleThreadExecutor(new DaemonThreadFactory("AsyncGetter"));
                worker.submit(() -> runAndLogUncaught(this::workerRun));
                state = State.INITIALIZED;
            } else if (state == State.CLOSED) {
                result = false;
            }
            return result;
        }

        /**
         * {@linkplain Thread#interrupt() Interrupts} all workers and causes queued tasks to
         * {@linkplain Task#failAsClosed() fail} asynchronously.
         */
        @Override
        @SuppressWarnings("try")
        public void close() {
            lock.lock();
            try {
                if (state != State.CLOSED) {
                    state = State.CLOSED;
                    if (worker != null) {
                        worker.shutdownNow(); // at this point we interrupt `worker`s thread
                    }
                }
            } finally {
                lock.unlock();
            }
        }

        private void workerRun() {
            try {
                while (state != State.CLOSED) {
                    try {
                        Task task = tasks.take();
                        if (task.timeout().expired()) {
                            task.failAsTimedOut();
                        } else {
                            task.execute();
                        }
                    } catch (RuntimeException e) {
                        LOGGER.error(null, e);
                    }
                }
            } catch (InterruptedException closed) {
                // fail the rest of the tasks and stop
            }
            failAllTasksAfterClosing();
        }

        private void failAllTasksAfterClosing() {
            Queue<Task> localGets;
            lock.lock();
            try {
                assertTrue(state == State.CLOSED);
                // at this point it is guaranteed that no thread enqueues a task
                localGets = tasks;
                if (!tasks.isEmpty()) {
                    tasks = new LinkedBlockingQueue<>();
                }
            } finally {
                lock.unlock();
            }
            localGets.forEach(Task::failAsClosed);
            localGets.clear();
        }

        private void runAndLogUncaught(final Runnable runnable) {
            try {
                runnable.run();
            } catch (Throwable t) {
                LOGGER.error("The pool is not going to work correctly from now on. You may want to recreate the MongoClient", t);
                throw t;
            }
        }

        private enum State {
            NEW,
            INITIALIZED,
            CLOSED
        }
    }

    /**
     * An action that is allowed to be completed (failed or executed) at most once, and a timeout associated with it.
     */
    @NotThreadSafe
    final class Task {
        private final Timeout timeout;
        private final Consumer<RuntimeException> action;
        private boolean completed;

        Task(final Timeout timeout, final Consumer<RuntimeException> action) {
            this.timeout = timeout;
            this.action = action;
        }

        void execute() {
            doComplete(() -> null);
        }

        void failAsClosed() {
            doComplete(ConcurrentPool::poolClosedException);
        }

        void failAsTimedOut() {
            doComplete(() -> createTimeoutException(timeout));
        }

        private void doComplete(final Supplier<RuntimeException> failureSupplier) {
            assertFalse(completed);
            completed = true;
            action.accept(failureSupplier.get());
        }

        Timeout timeout() {
            return timeout;
        }
    }

    /**
     * Methods {@link #start()} and {@link #runOnceAndStop()} must be called sequentially. Each {@link #start()} must be followed by
     * {@link #runOnceAndStop()} unless {@link BackgroundMaintenanceManager} is {@linkplain #close() closed}.
     * <p>
     * This class implements
     * <a href="https://github.com/mongodb/specifications/blob/master/source/connection-monitoring-and-pooling/connection-monitoring-and-pooling.rst#background-thread">
     * CMAP background thread</a>.
     */
    @NotThreadSafe
    private final class BackgroundMaintenanceManager implements AutoCloseable {
        @Nullable
        private final ScheduledExecutorService maintainer;
        @Nullable
        private Future<?> cancellationHandle;
        private boolean initialStart;

        private BackgroundMaintenanceManager() {
            maintainer = Executors.newSingleThreadScheduledExecutor(new DaemonThreadFactory("MaintenanceTimer"));
            cancellationHandle = null;
            initialStart = true;
        }

        void start() {
            if (maintainer != null) {
                assertTrue(cancellationHandle == null);
                cancellationHandle = maintainer.scheduleAtFixedRate(DefaultConnectionPool.this::doMaintenance,
                        initialStart ? settings.getMaintenanceInitialDelay(MILLISECONDS) : 0,
                        settings.getMaintenanceFrequency(MILLISECONDS), MILLISECONDS);
                initialStart = false;
            }
        }

        void runOnceAndStop() {
            if (maintainer != null) {
                assertNotNull(cancellationHandle).cancel(false);
                cancellationHandle = null;
            }
        }

        @Override
        public void close() {
            if (maintainer != null) {
                maintainer.shutdownNow();
            }
        }
    }

    @ThreadSafe
    private final class StateAndGeneration {
        private final ReadWriteLock lock;
        private volatile boolean paused;
        private final AtomicBoolean closed;
        private volatile int generation;
        @Nullable
        private Throwable cause;

        StateAndGeneration() {
            lock = new StampedLock().asReadWriteLock();
            paused = true;
            closed = new AtomicBoolean();
            generation = 0;
            cause = null;
        }

        int generation() {
            return generation;
        }

        /**
         * @return {@code true} if and only if the state changed from ready to paused as a result of the operation.
         * The generation is incremented regardless of the returned value.
         */
        boolean pauseAndIncrementGeneration(@Nullable final Throwable cause) {
            boolean result = false;
            lock.writeLock().lock();
            try {
                if (!paused) {
                    paused = true;
                    pool.pause(() -> new MongoConnectionPoolClearedException(serverId, cause));
                    result = true;
                }
                this.cause = cause;
                //noinspection NonAtomicOperationOnVolatileField
                generation++;
                if (result) {
                    connectionPoolListener.connectionPoolCleared(new ConnectionPoolClearedEvent(serverId));
                    // one additional run is required to guarantee that a paused pool releases resources
                    backgroundMaintenance.runOnceAndStop();
                }
            } finally {
                lock.writeLock().unlock();
            }
            return result;
        }

        boolean ready() {
            boolean result = false;
            if (paused) {
                lock.writeLock().lock();
                try {
                    if (paused) {
                        paused = false;
                        cause = null;
                        pool.ready();
                        connectionPoolListener.connectionPoolReady(new ConnectionPoolReadyEvent(serverId));
                        backgroundMaintenance.start();
                        result = true;
                    }
                } finally {
                    lock.writeLock().unlock();
                }
            }
            return result;
        }

        /**
         * @return {@code true} if and only if the state changed as a result of the operation.
         */
        boolean close() {
            return closed.compareAndSet(false, true);
        }

        /**
         * @throws IllegalStateException If and only if {@linkplain #close() closed}.
         * @throws MongoConnectionPoolClearedException If and only if {@linkplain #pauseAndIncrementGeneration(Throwable) paused}
         * and not {@linkplain #close() closed}.
         */
        void throwIfClosedOrPaused() {
            if (closed.get()) {
                throw ConcurrentPool.poolClosedException();
            }
            if (paused) {
                lock.readLock().lock();
                try {
                    if (paused) {
                        throw new MongoConnectionPoolClearedException(serverId, cause);
                    }
                } finally {
                    lock.readLock().unlock();
                }
            }
        }
    }
}<|MERGE_RESOLUTION|>--- conflicted
+++ resolved
@@ -63,11 +63,8 @@
 import java.util.concurrent.ConcurrentHashMap;
 import java.util.concurrent.ExecutorService;
 import java.util.concurrent.Executors;
-<<<<<<< HEAD
 import java.util.concurrent.Future;
-=======
 import java.util.concurrent.LinkedBlockingQueue;
->>>>>>> 0fd3b04c
 import java.util.concurrent.ScheduledExecutorService;
 import java.util.concurrent.TimeUnit;
 import java.util.concurrent.atomic.AtomicBoolean;
@@ -78,12 +75,9 @@
 import java.util.concurrent.locks.ReadWriteLock;
 import java.util.concurrent.locks.ReentrantLock;
 import java.util.concurrent.locks.StampedLock;
-<<<<<<< HEAD
+import java.util.function.Consumer;
 import java.util.function.Predicate;
-=======
-import java.util.function.Consumer;
 import java.util.function.Supplier;
->>>>>>> 0fd3b04c
 
 import static com.mongodb.assertions.Assertions.assertFalse;
 import static com.mongodb.assertions.Assertions.assertNotNull;
@@ -107,15 +101,8 @@
 
     private final ConcurrentPool<UsageTrackingInternalConnection> pool;
     private final ConnectionPoolSettings settings;
-<<<<<<< HEAD
     private final BackgroundMaintenanceManager backgroundMaintenance;
-    private final Workers workers;
-=======
-    private final AtomicInteger generation = new AtomicInteger(0);
-    private final ScheduledExecutorService sizeMaintenanceTimer;
     private final AsyncWorkManager asyncWorkManager;
-    private final Runnable maintenanceTask;
->>>>>>> 0fd3b04c
     private final ConnectionPoolListener connectionPoolListener;
     private final ServerId serverId;
     private final PinnedStatsManager pinnedStatsManager = new PinnedStatsManager();
@@ -144,12 +131,8 @@
         backgroundMaintenance = new BackgroundMaintenanceManager();
         connectionPoolCreated(connectionPoolListener, serverId, settings);
         openConcurrencyLimiter = new OpenConcurrencyLimiter(MAX_CONNECTING);
-<<<<<<< HEAD
-        workers = new Workers();
+        asyncWorkManager = new AsyncWorkManager();
         stateAndGeneration = new StateAndGeneration();
-=======
-        asyncWorkManager = new AsyncWorkManager();
->>>>>>> 0fd3b04c
         connectionGenerationSupplier = new ConnectionGenerationSupplier() {
             @Override
             public int getGeneration() {
@@ -201,33 +184,16 @@
                 errHandlingCallback.onResult(null, checkOutFailed(failure));
             }
         };
-<<<<<<< HEAD
-        PooledConnection immediateConnection = null;
-
         try {
             stateAndGeneration.throwIfClosedOrPaused();
-            immediateConnection = getPooledConnection(Timeout.immediate());
-        } catch (MongoTimeoutException e) {
-            // fall through
         } catch (RuntimeException e) {
             eventSendingCallback.onResult(null, e);
             return;
         }
-
-        if (immediateConnection != null) {
-            openAsync(immediateConnection, timeout, eventSendingCallback);
-        } else {
-            workers.getter().execute(() -> {
-                if (timeout.expired()) {
-                    eventSendingCallback.onResult(null, createTimeoutException(timeout));
-                    return;
-                }
-=======
         asyncWorkManager.enqueue(new Task(timeout, t -> {
             if (t != null) {
                 eventSendingCallback.onResult(null, t);
             } else {
->>>>>>> 0fd3b04c
                 PooledConnection connection;
                 try {
                     connection = getPooledConnection(timeout);
@@ -309,17 +275,9 @@
     public void close() {
         if (stateAndGeneration.close()) {
             pool.close();
-<<<<<<< HEAD
             backgroundMaintenance.close();
-            workers.close();
+            asyncWorkManager.close();
             openConcurrencyLimiter.signalClosedOrPaused();
-=======
-            if (sizeMaintenanceTimer != null) {
-                sizeMaintenanceTimer.shutdownNow();
-            }
-            asyncWorkManager.close();
-            closed = true;
->>>>>>> 0fd3b04c
             connectionPoolListener.connectionPoolClosed(new ConnectionPoolClosedEvent(serverId));
         }
     }
