--- conflicted
+++ resolved
@@ -52,13 +52,8 @@
     def 'should get non null connection'() throws InterruptedException {
         given:
         pool = new DefaultConnectionPool(SERVER_ID, connectionFactory,
-<<<<<<< HEAD
                 builder().maxSize(1).build(), mockSdamProvider())
         pool.ready()
-=======
-                                         builder().maxSize(1).build())
-        pool.start()
->>>>>>> 23921b31
 
         expect:
         pool.get() != null
@@ -67,13 +62,8 @@
     def 'should reuse released connection'() throws InterruptedException {
         given:
         pool = new DefaultConnectionPool(SERVER_ID, connectionFactory,
-<<<<<<< HEAD
                 builder().maxSize(1).build(), mockSdamProvider())
         pool.ready()
-=======
-                                         builder().maxSize(1).build())
-        pool.start()
->>>>>>> 23921b31
 
         when:
         pool.get().close()
@@ -86,13 +76,8 @@
     def 'should release a connection back into the pool on close, not close the underlying connection'() throws InterruptedException {
         given:
         pool = new DefaultConnectionPool(SERVER_ID, connectionFactory,
-<<<<<<< HEAD
                 builder().maxSize(1).build(), mockSdamProvider())
         pool.ready()
-=======
-                                         builder().maxSize(1).build())
-        pool.start()
->>>>>>> 23921b31
 
         when:
         pool.get().close()
@@ -104,13 +89,8 @@
     def 'should throw if pool is exhausted'() throws InterruptedException {
         given:
         pool = new DefaultConnectionPool(SERVER_ID, connectionFactory,
-<<<<<<< HEAD
                 builder().maxSize(1).maxWaitTime(1, MILLISECONDS).build(), mockSdamProvider())
         pool.ready()
-=======
-                                         builder().maxSize(1).maxWaitTime(1, MILLISECONDS).build())
-        pool.start()
->>>>>>> 23921b31
 
         when:
         def first = pool.get()
@@ -128,14 +108,8 @@
     def 'should throw on timeout'() throws InterruptedException {
         given:
         pool = new DefaultConnectionPool(SERVER_ID, connectionFactory,
-<<<<<<< HEAD
                 builder().maxSize(1).maxWaitTime(50, MILLISECONDS).build(), mockSdamProvider())
         pool.ready()
-=======
-                                         builder().maxSize(1).maxWaitTime(50, MILLISECONDS).build())
-        pool.start()
-
->>>>>>> 23921b31
         pool.get()
 
         when:
@@ -151,13 +125,8 @@
     def 'should have size of 0 with default settings'() {
         given:
         pool = new DefaultConnectionPool(SERVER_ID, connectionFactory,
-<<<<<<< HEAD
                 builder().maxSize(10).maintenanceInitialDelay(5, MINUTES).build(), mockSdamProvider())
         pool.ready()
-=======
-                                         builder().maxSize(10).maintenanceInitialDelay(5, MINUTES).build())
-        pool.start()
->>>>>>> 23921b31
 
         when:
         pool.doMaintenance()
@@ -170,13 +139,8 @@
     def 'should ensure min pool size after maintenance task runs'() {
         given:
         pool = new DefaultConnectionPool(SERVER_ID, connectionFactory,
-<<<<<<< HEAD
                 builder().maxSize(10).minSize(5).maintenanceInitialDelay(5, MINUTES).build(), mockSdamProvider())
         pool.ready()
-=======
-                                         builder().maxSize(10).minSize(5).maintenanceInitialDelay(5, MINUTES).build())
-        pool.start()
->>>>>>> 23921b31
 
         when: 'the maintenance tasks runs'
         pool.doMaintenance()
