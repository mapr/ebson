// DBCursor.java

/**
 *      Copyright (C) 2008 10gen Inc.
 *
 *   Licensed under the Apache License, Version 2.0 (the "License");
 *   you may not use this file except in compliance with the License.
 *   You may obtain a copy of the License at
 *
 *      http://www.apache.org/licenses/LICENSE-2.0
 *
 *   Unless required by applicable law or agreed to in writing, software
 *   distributed under the License is distributed on an "AS IS" BASIS,
 *   WITHOUT WARRANTIES OR CONDITIONS OF ANY KIND, either express or implied.
 *   See the License for the specific language governing permissions and
 *   limitations under the License.
 */

package com.mongodb;

import java.io.Closeable;
import java.util.*;

import com.mongodb.DBApiLayer.Result;
import com.mongodb.QueryOpBuilder;


/** An iterator over database results.
 * Doing a <code>find()</code> query on a collection returns a
 * <code>DBCursor</code> thus
 *
 * <blockquote><pre>
 * DBCursor cursor = collection.find( query );
 * if( cursor.hasNext() )
 *     DBObject obj = cursor.next();
 * </pre></blockquote>
 *
 * <p><b>Warning:</b> Calling <code>toArray</code> or <code>length</code> on
 * a DBCursor will irrevocably turn it into an array.  This
 * means that, if the cursor was iterating over ten million results
 * (which it was lazily fetching from the database), suddenly there will
 * be a ten-million element array in memory.  Before converting to an array,
 * make sure that there are a reasonable number of results using
 * <code>skip()</code> and <code>limit()</code>.
 * <p>For example, to get an array of the 1000-1100th elements of a cursor, use
 *
 * <blockquote><pre>
 * List<DBObject> obj = collection.find( query ).skip( 1000 ).limit( 100 ).toArray();
 * </pre></blockquote>
 *
 * @dochub cursors
 */
public class DBCursor implements Iterator<DBObject> , Iterable<DBObject>, Closeable {

    /**
     * Initializes a new database cursor
     * @param collection collection to use
     * @param q query to perform
     * @param k keys to return from the query
     * @param preference the Read Preference for this query
     */
    public DBCursor( DBCollection collection , DBObject q , DBObject k, ReadPreference preference ){
        if (collection == null) {
            throw new IllegalArgumentException("collection is null");
        }
        _collection = collection;
        _query = q == null ? new BasicDBObject() : q;
        _keysWanted = k;
        _options = _collection.getOptions();
        _readPref = preference;
        _decoderFact = collection.getDBDecoderFactory();
    }

    /**
     * Types of cursors: iterator or array.
     */
    static enum CursorType { ITERATOR , ARRAY };

    /**
     * Creates a copy of an existing database cursor.
     * The new cursor is an iterator, even if the original
     * was an array.
     *
     * @return the new cursor
     */
    public DBCursor copy() {
        DBCursor c = new DBCursor(_collection, _query, _keysWanted, _readPref);
        c._orderBy = _orderBy;
        c._hint = _hint;
        c._hintDBObj = _hintDBObj;
        c._limit = _limit;
        c._skip = _skip;
        c._options = _options;
        c._batchSize = _batchSize;
        c._snapshot = _snapshot;
        c._explain = _explain;
        if ( _specialFields != null )
            c._specialFields = new BasicDBObject( _specialFields.toMap() );
        return c;
    }

    /**
     * creates a copy of this cursor object that can be iterated.
     * Note:
     * - you can iterate the DBCursor itself without calling this method
     * - no actual data is getting copied.
     *
     * @return
     */
    public Iterator<DBObject> iterator(){
        return this.copy();
    }

    // ---- querty modifiers --------

    /**
     * Sorts this cursor's elements.
     * This method must be called before getting any object from the cursor.
     * @param orderBy the fields by which to sort
     * @return a cursor pointing to the first element of the sorted results
     */
    public DBCursor sort( DBObject orderBy ){
        if ( _it != null )
            throw new IllegalStateException( "can't sort after executing query" );

        _orderBy = orderBy;
        return this;
    }

    /**
     * adds a special operator like $maxScan or $returnKey
     * e.g. addSpecial( "$returnKey" , 1 )
     * e.g. addSpecial( "$maxScan" , 100 )
     * @param name
     * @param o
     * @return
     * @dochub specialOperators
     */
    public DBCursor addSpecial( String name , Object o ){
        if ( _specialFields == null )
            _specialFields = new BasicDBObject();
        _specialFields.put( name , o );
        return this;
    }

    /**
     *  Informs the database of an indexed field of the collection in order to improve performance.
     * @param indexName the name of an index
     * @return same DBCursort for chaining operations
     */
    public DBCursor hint( String indexName ){
        if ( _it != null )
            throw new IllegalStateException( "can't hint after executing query" );

        _hint = indexName;
        return this;
    }
    
    /**
     * Informs the database of indexed fields of the collection in order to improve performance.
     * @param indexKeys a <code>DBObject</code> with fields and direction
     * @return same DBCursor for chaining operations
     */
    public DBCursor hint( DBObject indexKeys ){
        if ( _it != null )
            throw new IllegalStateException( "can't hint after executing query" );
        
        _hintDBObj = indexKeys;
        return this;
    }

    /**
     * Use snapshot mode for the query. Snapshot mode assures no duplicates are
     * returned, or objects missed, which were present at both the start and end
     * of the query's execution (if an object is new during the query, or deleted
     * during the query, it may or may not be returned, even with snapshot mode).
     * Note that short query responses (less than 1MB) are always effectively snapshotted.
     * Currently, snapshot mode may not be used with sorting or explicit hints.
     * @return same DBCursor for chaining operations
     */
    public DBCursor snapshot() {
        if (_it != null)
            throw new IllegalStateException("can't snapshot after executing the query");

        _snapshot = true;

        return this;
    }

    /**
     * Returns an object containing basic information about the
     * execution of the query that created this cursor
     * This creates a <code>DBObject</code> with the key/value pairs:
     * "cursor" : cursor type
     * "nScanned" : number of records examined by the database for this query
     * "n" : the number of records that the database returned
     * "millis" : how long it took the database to execute the query
     * @return a <code>DBObject</code>
     * @throws MongoException
     * @dochub explain
     */
    public DBObject explain(){
        DBCursor c = copy();
        c._explain = true;
        if (c._limit > 0) {
            // need to pass a negative batchSize as limit for explain
            c._batchSize = c._limit * -1;
            c._limit = 0;
        }
        return c.next();
    }

    /**
     * Limits the number of elements returned.
     * Note: parameter <tt>n</tt> should be positive, although a negative value is supported for legacy reason.
     * Passing a negative value will call {@link DBCursor#batchSize(int)} which is the preferred method.
     * @param n the number of elements to return
     * @return a cursor to iterate the results
     * @dochub limit
     */
    public DBCursor limit( int n ){
        if ( _it != null )
            throw new IllegalStateException( "can't set limit after executing query" );

        if (n > 0)
            _limit = n;
        else if (n < 0)
            batchSize(n);
        return this;
    }

    /**
     * Limits the number of elements returned in one batch.
     * A cursor typically fetches a batch of result objects and store them locally.
     *
     * If <tt>batchSize</tt> is positive, it represents the size of each batch of objects retrieved.
     * It can be adjusted to optimize performance and limit data transfer.
     *
     * If <tt>batchSize</tt> is negative, it will limit of number objects returned, that fit within the max batch size limit (usually 4MB), and cursor will be closed.
     * For example if <tt>batchSize</tt> is -10, then the server will return a maximum of 10 documents and as many as can fit in 4MB, then close the cursor.
     * Note that this feature is different from limit() in that documents must fit within a maximum size, and it removes the need to send a request to close the cursor server-side.
     *
     * The batch size can be changed even after a cursor is iterated, in which case the setting will apply on the next batch retrieval.
     *
     * @param n the number of elements to return in a batch
     * @return
     */
    public DBCursor batchSize( int n ){
        // check for special case, used to have server bug with 1
        if ( n == 1 )
            n = 2;

        if ( _it != null ) {
        	if (_it instanceof DBApiLayer.Result)
        		((DBApiLayer.Result)_it).setBatchSize(n);
        }

        _batchSize = n;
        return this;
    }

    /**
     * Discards a given number of elements at the beginning of the cursor.
     * @param n the number of elements to skip
     * @return a cursor pointing to the new first element of the results
     * @throws IllegalStateException if the cursor has started to be iterated through
     */
    public DBCursor skip( int n ){
        if ( _it != null )
            throw new IllegalStateException( "can't set skip after executing query" );
        _skip = n;
        return this;
    }

    /**
     * gets the cursor id.
     * @return the cursor id, or 0 if there is no active cursor.
     */
    public long getCursorId() {
    	if ( _it instanceof Result )
            return ((Result)_it).getCursorId();

    	return 0;
    }

    /**
     * kills the current cursor on the server.
     */
    public void close() {
    	if ( _it instanceof Result )
            ((Result)_it).close();
    }

    /**
     * makes this query ok to run on a slave node
     *
     * @return a copy of the same cursor (for chaining)
     *
     * @deprecated Replaced with ReadPreference.SECONDARY
     * @see com.mongodb.ReadPreference.SECONDARY
     */
    @Deprecated
    public DBCursor slaveOk(){
        return addOption( Bytes.QUERYOPTION_SLAVEOK );
    }

    /**
     * adds a query option - see Bytes.QUERYOPTION_* for list
     * @param option
     * @return
     */
    public DBCursor addOption( int option ){
        if ( option == Bytes.QUERYOPTION_EXHAUST )
            throw new IllegalArgumentException("The exhaust option is not user settable.");
        
        _options |= option;
        return this;
    }

    /**
     * sets the query option - see Bytes.QUERYOPTION_* for list
     * @param options
     */
    public DBCursor setOptions( int options ){
        _options = options;
        return this;
    }

    /**
     * resets the query options
     */
    public DBCursor resetOptions(){
        _options = 0;
        return this;
    }

    /**
     * gets the query options
     * @return
     */
    public int getOptions(){
        return _options;
    }

    // ----  internal stuff ------

<<<<<<< HEAD
    private void _check()
        throws MongoException {
        if ( _it != null )
            return;
        
        _lookForHints();

        DBObject foo = _query;
        if (hasSpecialQueryFields()) {
            foo = _specialFields == null ? new BasicDBObject() : _specialFields;

            _addToQueryObject(foo, "query", _query, true);
            _addToQueryObject(foo, "orderby", _orderBy, false);
            if (_hint != null)
                _addToQueryObject(foo, "$hint", _hint);
            if (_hintDBObj != null)
                _addToQueryObject(foo, "$hint", _hintDBObj);

            if (_explain)
                foo.put("$explain", true);
            if (_snapshot)
                foo.put("$snapshot", true);
            if (_readPref != null) 
                foo.put("$readPreference", _readPref.toDBObject());
        }

        _it = _collection.__find(foo, _keysWanted, _skip, _batchSize, _limit, _options, _readPref, getDecoder());
    }

    // Only create a new decoder if there is a decoder factory explicitly set on the collection.  Otherwise return null
=======
	private void _check(){
		if (_it != null)
			return;

		_lookForHints();

		DBObject queryOp = new QueryOpBuilder()
							.addQuery(_query)
							.addOrderBy(_orderBy)
							.addHint(_hintDBObj)
							.addHint(_hint)
							.addExplain(_explain)
							.addSnapshot(_snapshot)
							.addSpecialFields(_specialFields)
							.get();
		
		_it = _collection.__find(queryOp, _keysWanted, _skip, _batchSize, _limit,
				_options, _readPref, getDecoder());
	}

	// Only create a new decoder if there is a decoder factory explicitly set on the collection.  Otherwise return null
>>>>>>> f45f8f43
    // so that the collection can use a cached decoder
    private DBDecoder getDecoder() {
        return _decoderFact != null ? _decoderFact.create() : null;
    }

    /**
     * if there is a hint to use, use it
     */
    private void _lookForHints(){

        if ( _hint != null ) // if someone set a hint, then don't do this
            return;

        if ( _collection._hintFields == null )
            return;

        Set<String> mykeys = _query.keySet();

        for ( DBObject o : _collection._hintFields ){

            Set<String> hintKeys = o.keySet();

            if ( ! mykeys.containsAll( hintKeys ) )
                continue;

            hint( o );
            return;
        }
    }

<<<<<<< HEAD
    boolean hasSpecialQueryFields(){
        if ( _specialFields != null )
            return true;

        if ( _orderBy != null && _orderBy.keySet().size() > 0 )
            return true;
        
        if ( _hint != null || _hintDBObj != null || _snapshot || _readPref != null)
            return true;

        return _explain;
    }

    void _addToQueryObject( DBObject query , String field , DBObject thing , boolean sendEmpty ){
        if ( thing == null )
            return;

        if ( ! sendEmpty && thing.keySet().size() == 0 )
            return;

        _addToQueryObject( query , field , thing );
    }

    void _addToQueryObject( DBObject query , String field , Object thing ){

        if ( thing == null )
            return;

        query.put( field , thing );
    }

=======
>>>>>>> f45f8f43
    void _checkType( CursorType type ){
        if ( _cursorType == null ){
            _cursorType = type;
            return;
        }

        if ( type == _cursorType )
            return;

        throw new IllegalArgumentException( "can't switch cursor access methods" );
    }

    private DBObject _next() {
        if ( _cursorType == null )
            _checkType( CursorType.ITERATOR );

        _check();

        _cur = _it.next();
        _num++;

        if ( _keysWanted != null && _keysWanted.keySet().size() > 0 ){
            _cur.markAsPartialObject();
            //throw new UnsupportedOperationException( "need to figure out partial" );
        }

        if ( _cursorType == CursorType.ARRAY ){
            _all.add( _cur );
        }

        return _cur;
    }

    /**
     * gets the number of times, so far, that the cursor retrieved a batch from the database
     * @return
     */
    public int numGetMores(){
        if ( _it instanceof DBApiLayer.Result )
            return ((DBApiLayer.Result)_it).numGetMores();

        throw new IllegalArgumentException("_it not a real result" );
    }

    /**
     * gets a list containing the number of items received in each batch
     * @return
     */
    public List<Integer> getSizes(){
        if ( _it instanceof DBApiLayer.Result )
            return ((DBApiLayer.Result)_it).getSizes();

        throw new IllegalArgumentException("_it not a real result" );
    }

    private boolean _hasNext() {
        _check();

        if ( _limit > 0 && _num >= _limit )
            return false;

        return _it.hasNext();
    }

    /**
     * Returns the number of objects through which the cursor has iterated.
     * @return the number of objects seen
     */
    public int numSeen(){
        return _num;
    }

    // ----- iterator api -----

    /**
     * Checks if there is another object available
     * @return
     * @throws MongoException
     */
    public boolean hasNext() {
        _checkType( CursorType.ITERATOR );
        return _hasNext();
    }

    /**
     * Returns the object the cursor is at and moves the cursor ahead by one.
     * @return the next element
     * @throws MongoException
     */
    public DBObject next() {
        _checkType( CursorType.ITERATOR );
        return _next();
    }

    /**
     * Returns the element the cursor is at.
     * @return the next element
     */
    public DBObject curr(){
        _checkType( CursorType.ITERATOR );
        return _cur;
    }

    /**
     * Not implemented.
     */
    public void remove(){
        throw new UnsupportedOperationException( "can't remove from a cursor" );
    }


    //  ---- array api  -----

    void _fill( int n ){
        _checkType( CursorType.ARRAY );
        while ( n >= _all.size() && _hasNext() )
            _next();
    }

    /**
     * pulls back all items into an array and returns the number of objects.
     * Note: this can be resource intensive
     * @see #count()
     * @see #size()
     * @return the number of elements in the array
     * @throws MongoException
     */
    public int length() {
        _checkType( CursorType.ARRAY );
        _fill( Integer.MAX_VALUE );
        return _all.size();
    }

    /**
     * Converts this cursor to an array.
     * @return an array of elements
     * @throws MongoException
     */
    public List<DBObject> toArray(){
        return toArray( Integer.MAX_VALUE );
    }

    /**
     * Converts this cursor to an array.
     * @param max the maximum number of objects to return
     * @return an array of objects
     * @throws MongoException
     */
    public List<DBObject> toArray( int max ) {
        _checkType( CursorType.ARRAY );
        _fill( max - 1 );
        return _all;
    }

    /**
     * for testing only!
     * Iterates cursor and counts objects
     * @see #count()
     * @return num objects
     * @throws MongoException
     */
    public int itcount(){
        int n = 0;
        while ( this.hasNext() ){
            this.next();
            n++;
        }
        return n;
    }

    /**
     * Counts the number of objects matching the query
     * This does not take limit/skip into consideration
     * @see #size()
     * @return the number of objects
     * @throws MongoException
     */
    public int count() {
        if ( _collection == null )
            throw new IllegalArgumentException( "why is _collection null" );
        if ( _collection._db == null )
            throw new IllegalArgumentException( "why is _collection._db null" );

        return (int)_collection.getCount(this._query, this._keysWanted, getReadPreference());
    }

    /**
     * Counts the number of objects matching the query
     * this does take limit/skip into consideration
     * @see #count()
     * @return the number of objects
     * @throws MongoException
     */
    public int size() {
        if ( _collection == null )
            throw new IllegalArgumentException( "why is _collection null" );
        if ( _collection._db == null )
            throw new IllegalArgumentException( "why is _collection._db null" );

        return (int)_collection.getCount(this._query, this._keysWanted, this._limit, this._skip, getReadPreference() );
    }


    /**
     * gets the fields to be returned
     * @return
     */
    public DBObject getKeysWanted(){
        return _keysWanted;
    }

    /**
     * gets the query
     * @return
     */
    public DBObject getQuery(){
        return _query;
    }

    /**
     * gets the collection
     * @return
     */
    public DBCollection getCollection(){
        return _collection;
    }

    /**
     * Gets the Server Address of the server that data is pulled from.
     * Note that this information may not be available until hasNext() or next() is called.
     * @return
     */
    public ServerAddress getServerAddress() {
        if (_it != null && _it instanceof DBApiLayer.Result)
            return ((DBApiLayer.Result)_it).getServerAddress();

        return null;
    }

    /**
     * Sets the read preference for this cursor.
     * See the * documentation for {@link ReadPreference}
     * for more information.
     *
     * @param preference Read Preference to use
     */
    public DBCursor setReadPreference( ReadPreference preference ){
        _readPref = preference;
        return this;
    }

    /**
     * Gets the default read preference
     * @return
     */
    public ReadPreference getReadPreference(){
        return _readPref;
    }

    public DBCursor setDecoderFactory(DBDecoderFactory fact){
        _decoderFact = fact;
        return this;
    }

    public DBDecoderFactory getDecoderFactory(){
        return _decoderFact;
    }

    @Override
    public String toString() {
        StringBuilder sb = new StringBuilder();
        sb.append("Cursor id=").append(getCursorId());
        sb.append(", ns=").append(getCollection().getFullName());
        sb.append(", query=").append(getQuery());
        if (getKeysWanted() != null)
            sb.append(", fields=").append(getKeysWanted());
        sb.append(", numIterated=").append(_num);
        if (_skip != 0)
            sb.append(", skip=").append(_skip);
        if (_limit != 0)
            sb.append(", limit=").append(_limit);
        if (_batchSize != 0)
            sb.append(", batchSize=").append(_batchSize);

        ServerAddress addr = getServerAddress();
        if (addr != null)
            sb.append(", addr=").append(addr);

        if (_readPref != null)
            sb.append(", readPreference=").append( _readPref.toString() );
        return sb.toString();
    }

    // ----  query setup ----
    private final DBCollection _collection;
    private final DBObject _query;
    private final DBObject _keysWanted;

    private DBObject _orderBy = null;
    private String _hint = null;
    private DBObject _hintDBObj = null;
    private boolean _explain = false;
    private int _limit = 0;
    private int _batchSize = 0;
    private int _skip = 0;
    private boolean _snapshot = false;
    private int _options = 0;
    private ReadPreference _readPref;
    private DBDecoderFactory _decoderFact;

    private DBObject _specialFields;

    // ----  result info ----
    private Iterator<DBObject> _it = null;

    private CursorType _cursorType = null;
    private DBObject _cur = null;
    private int _num = 0;

    private final ArrayList<DBObject> _all = new ArrayList<DBObject>();
}<|MERGE_RESOLUTION|>--- conflicted
+++ resolved
@@ -144,19 +144,6 @@
     }
 
     /**
-     *  Informs the database of an indexed field of the collection in order to improve performance.
-     * @param indexName the name of an index
-     * @return same DBCursort for chaining operations
-     */
-    public DBCursor hint( String indexName ){
-        if ( _it != null )
-            throw new IllegalStateException( "can't hint after executing query" );
-
-        _hint = indexName;
-        return this;
-    }
-    
-    /**
      * Informs the database of indexed fields of the collection in order to improve performance.
      * @param indexKeys a <code>DBObject</code> with fields and direction
      * @return same DBCursor for chaining operations
@@ -344,42 +331,10 @@
 
     // ----  internal stuff ------
 
-<<<<<<< HEAD
-    private void _check()
-        throws MongoException {
-        if ( _it != null )
-            return;
-        
-        _lookForHints();
-
-        DBObject foo = _query;
-        if (hasSpecialQueryFields()) {
-            foo = _specialFields == null ? new BasicDBObject() : _specialFields;
-
-            _addToQueryObject(foo, "query", _query, true);
-            _addToQueryObject(foo, "orderby", _orderBy, false);
-            if (_hint != null)
-                _addToQueryObject(foo, "$hint", _hint);
-            if (_hintDBObj != null)
-                _addToQueryObject(foo, "$hint", _hintDBObj);
-
-            if (_explain)
-                foo.put("$explain", true);
-            if (_snapshot)
-                foo.put("$snapshot", true);
-            if (_readPref != null) 
-                foo.put("$readPreference", _readPref.toDBObject());
-        }
-
-        _it = _collection.__find(foo, _keysWanted, _skip, _batchSize, _limit, _options, _readPref, getDecoder());
-    }
-
-    // Only create a new decoder if there is a decoder factory explicitly set on the collection.  Otherwise return null
-=======
 	private void _check(){
 		if (_it != null)
 			return;
-
+        
 		_lookForHints();
 
 		DBObject queryOp = new QueryOpBuilder()
@@ -397,7 +352,6 @@
 	}
 
 	// Only create a new decoder if there is a decoder factory explicitly set on the collection.  Otherwise return null
->>>>>>> f45f8f43
     // so that the collection can use a cached decoder
     private DBDecoder getDecoder() {
         return _decoderFact != null ? _decoderFact.create() : null;
@@ -428,7 +382,6 @@
         }
     }
 
-<<<<<<< HEAD
     boolean hasSpecialQueryFields(){
         if ( _specialFields != null )
             return true;
@@ -460,8 +413,6 @@
         query.put( field , thing );
     }
 
-=======
->>>>>>> f45f8f43
     void _checkType( CursorType type ){
         if ( _cursorType == null ){
             _cursorType = type;
