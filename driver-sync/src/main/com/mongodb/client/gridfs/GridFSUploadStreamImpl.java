/*
 * Copyright 2008-present MongoDB, Inc.
 *
 * Licensed under the Apache License, Version 2.0 (the "License");
 * you may not use this file except in compliance with the License.
 * You may obtain a copy of the License at
 *
 *   http://www.apache.org/licenses/LICENSE-2.0
 *
 * Unless required by applicable law or agreed to in writing, software
 * distributed under the License is distributed on an "AS IS" BASIS,
 * WITHOUT WARRANTIES OR CONDITIONS OF ANY KIND, either express or implied.
 * See the License for the specific language governing permissions and
 * limitations under the License.
 */

package com.mongodb.client.gridfs;

import com.mongodb.MongoGridFSException;
import com.mongodb.client.ClientSession;
import com.mongodb.client.MongoCollection;
import com.mongodb.client.gridfs.model.GridFSFile;
import com.mongodb.client.internal.TimeoutHelper;
import com.mongodb.internal.TimeoutContext;
import com.mongodb.internal.time.Timeout;
import com.mongodb.lang.Nullable;
import org.bson.BsonBinary;
import org.bson.BsonDocument;
import org.bson.BsonInt32;
import org.bson.BsonValue;
import org.bson.Document;
import org.bson.types.ObjectId;

import java.util.Date;
import java.util.concurrent.locks.ReentrantLock;

import static com.mongodb.assertions.Assertions.notNull;
import static com.mongodb.internal.Locks.withInterruptibleLock;

final class GridFSUploadStreamImpl extends GridFSUploadStream {
    public static final String TIMEOUT_MESSAGE = "The GridFS upload stream has timed out";
    private final ClientSession clientSession;
    private final MongoCollection<GridFSFile> filesCollection;
    private final MongoCollection<BsonDocument> chunksCollection;
    private final BsonValue fileId;
    private final String filename;
    private final int chunkSizeBytes;
    private final Document metadata;
    private byte[] buffer;
    private long lengthInBytes;
    private int bufferOffset;
    private int chunkIndex;
    @Nullable
    private final Timeout timeout;
    private final ReentrantLock closeLock = new ReentrantLock();
    private boolean closed = false;

    GridFSUploadStreamImpl(@Nullable final ClientSession clientSession, final MongoCollection<GridFSFile> filesCollection,
<<<<<<< HEAD
                           final MongoCollection<Document> chunksCollection, final BsonValue fileId, final String filename,
                           final int chunkSizeBytes, @Nullable final Document metadata, @Nullable final Timeout timeout) {
=======
                           final MongoCollection<BsonDocument> chunksCollection, final BsonValue fileId, final String filename,
                           final int chunkSizeBytes, @Nullable final Document metadata) {
>>>>>>> 68b54b2f
        this.clientSession = clientSession;
        this.filesCollection = notNull("files collection", filesCollection);
        this.chunksCollection = notNull("chunks collection", chunksCollection);
        this.fileId = notNull("File Id", fileId);
        this.filename = notNull("filename", filename);
        this.chunkSizeBytes = chunkSizeBytes;
        this.metadata = metadata;
        chunkIndex = 0;
        bufferOffset = 0;
        buffer = new byte[chunkSizeBytes];
        this.timeout = timeout;
    }

    @Override
    public ObjectId getObjectId() {
        if (!fileId.isObjectId()) {
            throw new MongoGridFSException("Custom id type used for this GridFS upload stream");
        }
        return fileId.asObjectId().getValue();
    }

    @Override
    public BsonValue getId() {
        return fileId;
    }

    @Override
    public void abort() {
        withInterruptibleLock(closeLock, () -> {
            checkClosed();
            closed = true;
        });

        if (clientSession != null) {
            withNullableTimeout(chunksCollection, timeout)
                    .deleteMany(clientSession, new Document("files_id", fileId));
        } else {
            withNullableTimeout(chunksCollection, timeout)
                    .deleteMany(new Document("files_id", fileId));
        }
    }

    @Override
    public void write(final int b) {
        byte[] byteArray = new byte[1];
        byteArray[0] = (byte) (0xFF & b);
        write(byteArray, 0, 1);
    }

    @Override
    public void write(final byte[] b) {
        write(b, 0, b.length);
    }

    @Override
    public void write(final byte[] b, final int off, final int len) {
        checkClosed();
        checkTimeout();
        notNull("b", b);

        if ((off < 0) || (off > b.length) || (len < 0)
                || ((off + len) > b.length) || ((off + len) < 0)) {
            throw new IndexOutOfBoundsException();
        } else if (len == 0) {
            return;
        }

        int currentOffset = off;
        int lengthToWrite = len;
        int amountToCopy = 0;

        while (lengthToWrite > 0) {
            amountToCopy = lengthToWrite;
            if (amountToCopy > chunkSizeBytes - bufferOffset) {
                amountToCopy = chunkSizeBytes - bufferOffset;
            }
            System.arraycopy(b, currentOffset, buffer, bufferOffset, amountToCopy);

            bufferOffset += amountToCopy;
            currentOffset += amountToCopy;
            lengthToWrite -= amountToCopy;
            lengthInBytes += amountToCopy;

            if (bufferOffset == chunkSizeBytes) {
                writeChunk();
            }
        }
    }

    private void checkTimeout() {
        Timeout.onExistsAndExpired(timeout, () -> TimeoutContext.throwMongoTimeoutException(TIMEOUT_MESSAGE));
    }

    @Override
    public void close() {
        boolean alreadyClosed = withInterruptibleLock(closeLock, () -> {
            boolean prevClosed = closed;
            closed = true;
            return prevClosed;
        });
        if (alreadyClosed) {
            return;
        }
        writeChunk();
        GridFSFile gridFSFile = new GridFSFile(fileId, filename, lengthInBytes, chunkSizeBytes, new Date(),
                metadata);
        if (clientSession != null) {
            withNullableTimeout(filesCollection, timeout).insertOne(clientSession, gridFSFile);
        } else {
            withNullableTimeout(filesCollection, timeout).insertOne(gridFSFile);
        }
        buffer = null;
    }

    private void writeChunk() {
        if (bufferOffset > 0) {
            if (clientSession != null) {
<<<<<<< HEAD
                withNullableTimeout(chunksCollection, timeout)
                        .insertOne(clientSession, new Document("files_id", fileId).append("n", chunkIndex).append("data", getData()));
            } else {
                withNullableTimeout(chunksCollection, timeout)
                        .insertOne(new Document("files_id", fileId)
                                .append("n", chunkIndex).append("data", getData()));
=======
                chunksCollection.insertOne(clientSession, new BsonDocument("files_id", fileId).append("n", new BsonInt32(chunkIndex))
                        .append("data", getData()));
            } else {
                chunksCollection.insertOne(new BsonDocument("files_id", fileId).append("n", new BsonInt32(chunkIndex)).append("data", getData()));
>>>>>>> 68b54b2f
            }
            chunkIndex++;
            bufferOffset = 0;
        }
    }

    private BsonBinary getData() {
        if (bufferOffset < chunkSizeBytes) {
            byte[] sizedBuffer = new byte[bufferOffset];
            System.arraycopy(buffer, 0, sizedBuffer, 0, bufferOffset);
            buffer = sizedBuffer;
        }
        return new BsonBinary(buffer);
    }

    private void checkClosed() {
        withInterruptibleLock(closeLock, () -> {
            if (closed) {
                throw new MongoGridFSException("The OutputStream has been closed");
            }
        });
    }

    private static <T> MongoCollection<T> withNullableTimeout(final MongoCollection<T> collection,
                                                             @Nullable final Timeout timeout) {
        return TimeoutHelper.collectionWithTimeout(collection, TIMEOUT_MESSAGE, timeout);
    }
}<|MERGE_RESOLUTION|>--- conflicted
+++ resolved
@@ -56,13 +56,8 @@
     private boolean closed = false;
 
     GridFSUploadStreamImpl(@Nullable final ClientSession clientSession, final MongoCollection<GridFSFile> filesCollection,
-<<<<<<< HEAD
-                           final MongoCollection<Document> chunksCollection, final BsonValue fileId, final String filename,
+                           final MongoCollection<BsonDocument> chunksCollection, final BsonValue fileId, final String filename,
                            final int chunkSizeBytes, @Nullable final Document metadata, @Nullable final Timeout timeout) {
-=======
-                           final MongoCollection<BsonDocument> chunksCollection, final BsonValue fileId, final String filename,
-                           final int chunkSizeBytes, @Nullable final Document metadata) {
->>>>>>> 68b54b2f
         this.clientSession = clientSession;
         this.filesCollection = notNull("files collection", filesCollection);
         this.chunksCollection = notNull("chunks collection", chunksCollection);
@@ -180,19 +175,15 @@
     private void writeChunk() {
         if (bufferOffset > 0) {
             if (clientSession != null) {
-<<<<<<< HEAD
                 withNullableTimeout(chunksCollection, timeout)
-                        .insertOne(clientSession, new Document("files_id", fileId).append("n", chunkIndex).append("data", getData()));
+                        .insertOne(clientSession, new BsonDocument("files_id", fileId)
+                                .append("n", new BsonInt32(chunkIndex))
+                                .append("data", getData()));
             } else {
                 withNullableTimeout(chunksCollection, timeout)
-                        .insertOne(new Document("files_id", fileId)
-                                .append("n", chunkIndex).append("data", getData()));
-=======
-                chunksCollection.insertOne(clientSession, new BsonDocument("files_id", fileId).append("n", new BsonInt32(chunkIndex))
-                        .append("data", getData()));
-            } else {
-                chunksCollection.insertOne(new BsonDocument("files_id", fileId).append("n", new BsonInt32(chunkIndex)).append("data", getData()));
->>>>>>> 68b54b2f
+                        .insertOne(new BsonDocument("files_id", fileId)
+                                .append("n", new BsonInt32(chunkIndex))
+                                .append("data", getData()));
             }
             chunkIndex++;
             bufferOffset = 0;
