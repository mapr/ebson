/*
 * Copyright 2008-present MongoDB, Inc.
 *
 * Licensed under the Apache License, Version 2.0 (the "License");
 * you may not use this file except in compliance with the License.
 * You may obtain a copy of the License at
 *
 *   http://www.apache.org/licenses/LICENSE-2.0
 *
 * Unless required by applicable law or agreed to in writing, software
 * distributed under the License is distributed on an "AS IS" BASIS,
 * WITHOUT WARRANTIES OR CONDITIONS OF ANY KIND, either express or implied.
 * See the License for the specific language governing permissions and
 * limitations under the License.
 */

package com.mongodb.client.internal;

import com.mongodb.ReadConcern;
import com.mongodb.ReadPreference;
import com.mongodb.client.ClientSession;
import com.mongodb.client.ListCollectionNamesIterable;
import com.mongodb.client.ListCollectionsIterable;
import com.mongodb.client.cursor.TimeoutMode;
import com.mongodb.internal.TimeoutSettings;
import com.mongodb.internal.operation.BatchCursor;
import com.mongodb.internal.operation.ReadOperation;
import com.mongodb.internal.operation.SyncOperations;
import com.mongodb.lang.Nullable;
import org.bson.BsonDocument;
import org.bson.BsonString;
import org.bson.BsonValue;
import org.bson.codecs.configuration.CodecRegistry;
import org.bson.conversions.Bson;

import java.util.concurrent.TimeUnit;

import static com.mongodb.assertions.Assertions.notNull;
import static java.util.concurrent.TimeUnit.MILLISECONDS;

class ListCollectionsIterableImpl<TResult> extends MongoIterableImpl<TResult> implements ListCollectionsIterable<TResult> {
    private final SyncOperations<BsonDocument> operations;
    private final String databaseName;
    private final Class<TResult> resultClass;
    private Bson filter;
    private final boolean collectionNamesOnly;
    private boolean authorizedCollections;
    private long maxTimeMS;
    private BsonValue comment;

    ListCollectionsIterableImpl(@Nullable final ClientSession clientSession, final String databaseName, final boolean collectionNamesOnly,
<<<<<<< HEAD
            final Class<TResult> resultClass, final CodecRegistry codecRegistry, final ReadPreference readPreference,
            final OperationExecutor executor, final boolean retryReads, final TimeoutSettings timeoutSettings) {
        super(clientSession, executor, ReadConcern.DEFAULT, readPreference, retryReads, timeoutSettings); // TODO: read concern?
=======
                                final Class<TResult> resultClass, final CodecRegistry codecRegistry, final ReadPreference readPreference,
                                final OperationExecutor executor, final boolean retryReads) {
        super(clientSession, executor, ReadConcern.DEFAULT, readPreference, retryReads); // TODO: read concern?
>>>>>>> 89512cd9
        this.collectionNamesOnly = collectionNamesOnly;
        this.operations = new SyncOperations<>(BsonDocument.class, readPreference, codecRegistry, retryReads, timeoutSettings);
        this.databaseName = notNull("databaseName", databaseName);
        this.resultClass = notNull("resultClass", resultClass);
    }

    @Override
    public ListCollectionsIterable<TResult> filter(@Nullable final Bson filter) {
        this.filter = filter;
        return this;
    }

    @Override
    public ListCollectionsIterable<TResult> maxTime(final long maxTime, final TimeUnit timeUnit) {
        notNull("timeUnit", timeUnit);
        this.maxTimeMS = MILLISECONDS.convert(maxTime, timeUnit);
        return this;
    }

    @Override
    public ListCollectionsIterable<TResult> batchSize(final int batchSize) {
        super.batchSize(batchSize);
        return this;
    }

    @Override
    public ListCollectionsIterable<TResult> timeoutMode(final TimeoutMode timeoutMode) {
        super.timeoutMode(timeoutMode);
        return this;
    }

    @Override
    public ListCollectionsIterable<TResult> comment(@Nullable final String comment) {
        this.comment = comment != null ? new BsonString(comment) : null;
        return this;
    }

    @Override
    public ListCollectionsIterable<TResult> comment(@Nullable final BsonValue comment) {
        this.comment = comment;
        return this;
    }

    /**
     * @see ListCollectionNamesIterable#authorizedCollections(boolean)
     */
    ListCollectionsIterableImpl<TResult> authorizedCollections(final boolean authorizedCollections) {
        this.authorizedCollections = authorizedCollections;
        return this;
    }

    @Override
    public ReadOperation<BatchCursor<TResult>> asReadOperation() {
<<<<<<< HEAD
        return operations.listCollections(databaseName, resultClass, filter, collectionNamesOnly, getBatchSize(), maxTimeMS, comment,
                getTimeoutMode());
=======
        return operations.listCollections(databaseName, resultClass, filter, collectionNamesOnly, authorizedCollections,
                getBatchSize(), maxTimeMS, comment);
>>>>>>> 89512cd9
    }
}<|MERGE_RESOLUTION|>--- conflicted
+++ resolved
@@ -49,15 +49,9 @@
     private BsonValue comment;
 
     ListCollectionsIterableImpl(@Nullable final ClientSession clientSession, final String databaseName, final boolean collectionNamesOnly,
-<<<<<<< HEAD
-            final Class<TResult> resultClass, final CodecRegistry codecRegistry, final ReadPreference readPreference,
-            final OperationExecutor executor, final boolean retryReads, final TimeoutSettings timeoutSettings) {
+                                final Class<TResult> resultClass, final CodecRegistry codecRegistry, final ReadPreference readPreference,
+                                final OperationExecutor executor, final boolean retryReads,  final TimeoutSettings timeoutSettings) {
         super(clientSession, executor, ReadConcern.DEFAULT, readPreference, retryReads, timeoutSettings); // TODO: read concern?
-=======
-                                final Class<TResult> resultClass, final CodecRegistry codecRegistry, final ReadPreference readPreference,
-                                final OperationExecutor executor, final boolean retryReads) {
-        super(clientSession, executor, ReadConcern.DEFAULT, readPreference, retryReads); // TODO: read concern?
->>>>>>> 89512cd9
         this.collectionNamesOnly = collectionNamesOnly;
         this.operations = new SyncOperations<>(BsonDocument.class, readPreference, codecRegistry, retryReads, timeoutSettings);
         this.databaseName = notNull("databaseName", databaseName);
@@ -111,12 +105,7 @@
 
     @Override
     public ReadOperation<BatchCursor<TResult>> asReadOperation() {
-<<<<<<< HEAD
-        return operations.listCollections(databaseName, resultClass, filter, collectionNamesOnly, getBatchSize(), maxTimeMS, comment,
-                getTimeoutMode());
-=======
         return operations.listCollections(databaseName, resultClass, filter, collectionNamesOnly, authorizedCollections,
-                getBatchSize(), maxTimeMS, comment);
->>>>>>> 89512cd9
+                getBatchSize(), maxTimeMS, comment, getTimeoutMode());
     }
 }