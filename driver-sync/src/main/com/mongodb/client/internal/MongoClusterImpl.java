--- conflicted
+++ resolved
@@ -104,12 +104,8 @@
     private final TimeoutSettings timeoutSettings;
     private final UuidRepresentation uuidRepresentation;
     private final WriteConcern writeConcern;
-<<<<<<< HEAD
-    private final SyncOperations<BsonDocument> operations;
+    private final Operations<BsonDocument> operations;
     private final TracingManager tracingManager;
-=======
-    private final Operations<BsonDocument> operations;
->>>>>>> 826f63a3
 
     MongoClusterImpl(
             @Nullable final AutoEncryptionSettings autoEncryptionSettings, final Cluster cluster, final CodecRegistry codecRegistry,
@@ -135,13 +131,8 @@
         this.timeoutSettings = timeoutSettings;
         this.uuidRepresentation = uuidRepresentation;
         this.writeConcern = writeConcern;
-<<<<<<< HEAD
         this.tracingManager = tracingManager;
-
-        operations = new SyncOperations<>(
-=======
         operations = new Operations<>(
->>>>>>> 826f63a3
                 null,
                 BsonDocument.class,
                 readPreference,
